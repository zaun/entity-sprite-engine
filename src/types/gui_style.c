/**
 * @file gui_style.c
 * @brief Implementation of GUI style type for styling GUI elements
 * @details Implements style properties for GUI elements including colors,
 * layout, and spacing
 *
 * @copyright Copyright (c) 2024 ESE Project
 * @license See LICENSE.md for license information
 */

#include <stddef.h>
#include <stdio.h>
#include <stdlib.h>
#include <string.h>

#include "core/memory_manager.h"
#include "scripting/lua_engine.h"
#include "types/color.h"
#include "types/gui_style.h"
#include "types/gui_style_lua.h"
#include "utility/log.h"
#include "utility/profile.h"
#include "vendor/json/cJSON.h"

#define SET_COLOR(dst, src)                                                                        \
    do {                                                                                           \
        ese_color_set_r((dst), ese_color_get_r((src)));                                            \
        ese_color_set_g((dst), ese_color_get_g((src)));                                            \
        ese_color_set_b((dst), ese_color_get_b((src)));                                            \
        ese_color_set_a((dst), ese_color_get_a((src)));                                            \
    } while (0)

// The actual EseGuiStyle struct definition (private to this file)
typedef struct EseGuiStyle {

    // THEME/CONTEXT COLORS
    EseColor *variant[GUI_STYLE_VARIANT_MAX];
    EseColor *variant_hover[GUI_STYLE_VARIANT_MAX];
    EseColor *variant_active[GUI_STYLE_VARIANT_MAX];

    // ALERTS
    EseColor *alert_bg_variant[GUI_STYLE_VARIANT_MAX];
    EseColor *alert_text_variant[GUI_STYLE_VARIANT_MAX];
    EseColor *alert_border_variant[GUI_STYLE_VARIANT_MAX];

    // BACKGROUNDS
    EseColor *bg_variant[GUI_STYLE_VARIANT_MAX];
    EseColor *bg_hover_variant[GUI_STYLE_VARIANT_MAX];
    EseColor *bg_active_variant[GUI_STYLE_VARIANT_MAX];

    // TEXT COLORS
    EseColor *text_variant[GUI_STYLE_VARIANT_MAX];
    EseColor *text_hover_variant[GUI_STYLE_VARIANT_MAX];
    EseColor *text_active_variant[GUI_STYLE_VARIANT_MAX];

    // BORDERS
    EseColor *border_variant[GUI_STYLE_VARIANT_MAX];
    EseColor *border_hover_variant[GUI_STYLE_VARIANT_MAX];
    EseColor *border_active_variant[GUI_STYLE_VARIANT_MAX];

    // TOOLTIPS
    EseColor *tooltip_bg_variant[GUI_STYLE_VARIANT_MAX];
    EseColor *tooltip_color_variant[GUI_STYLE_VARIANT_MAX];

    // MISCELLANEOUS UTILITIES
    EseColor *selection_bg_variant[GUI_STYLE_VARIANT_MAX];
    EseColor *selection_color_variant[GUI_STYLE_VARIANT_MAX];
    EseColor *focus_ring_variant[GUI_STYLE_VARIANT_MAX];
    EseColor *highlight_variant[GUI_STYLE_VARIANT_MAX];

    int border_width;
    int font_size;
    int padding_left;
    int padding_top;
    int padding_right;
    int padding_bottom;

    lua_State *state;  /** Lua State this EseGuiStyle belongs to */
    int lua_ref;       /** Lua registry reference to its own proxy table */
    int lua_ref_count; /** Number of times this style has been referenced in C
                        */

    // Watcher system
    EseGuiStyleWatcherCallback *watchers; /** Array of watcher callbacks */
    void **watcher_userdata;              /** Array of userdata for each watcher */
    size_t watcher_count;                 /** Number of registered watchers */
    size_t watcher_capacity;              /** Capacity of the watcher arrays */
} EseGuiStyle;

// ========================================
// PRIVATE FORWARD DECLARATIONS
// ========================================

// Core helpers
static EseGuiStyle *_ese_gui_style_make(EseLuaEngine *engine);
static void _ese_gui_style_notify_watchers(EseGuiStyle *style);

// Watcher system

// Private static setters for Lua state management
static void _ese_gui_style_set_lua_ref(EseGuiStyle *style, int lua_ref);
static void _ese_gui_style_set_lua_ref_count(EseGuiStyle *style, int lua_ref_count);
static void _ese_gui_style_set_state(EseGuiStyle *style, lua_State *state);

// ========================================
// PRIVATE FUNCTIONS
// ========================================

// Core helpers
/**
 * @brief Creates a new EseGuiStyle instance with default values
 *
 * Allocates memory for a new EseGuiStyle and initializes all fields to safe
 * defaults. The style starts with default layout values and no colors set.
 *
 * @return Pointer to the newly created EseGuiStyle, or NULL on allocation
 * failure
 */
EseGuiStyle *_ese_gui_style_make(EseLuaEngine *engine) {
    log_assert("GUI_STYLE", engine != NULL, "ese_gui_style_create called with NULL engine");

    EseGuiStyle *style = (EseGuiStyle *)memory_manager.malloc(sizeof(EseGuiStyle), MMTAG_GUI_STYLE);

    style->border_width = GUI_STYLE_BORDER_WIDTH_WIDGET_DEFAULT;
    style->padding_left = 4;
    style->padding_top = 4;
    style->padding_right = 4;
    style->padding_bottom = 4;
    style->font_size = GUI_STYLE_FONT_SIZE_WIDGET_DEFAULT;

    // Create colors
    for (size_t i = 0; i < GUI_STYLE_VARIANT_MAX; i++) {
        style->variant[i] = ese_color_create(engine);
        style->variant_hover[i] = ese_color_create(engine);
        style->variant_active[i] = ese_color_create(engine);

        style->alert_bg_variant[i] = ese_color_create(engine);
        style->alert_text_variant[i] = ese_color_create(engine);
        style->alert_border_variant[i] = ese_color_create(engine);

        style->bg_variant[i] = ese_color_create(engine);
        style->bg_hover_variant[i] = ese_color_create(engine);
        style->bg_active_variant[i] = ese_color_create(engine);

        style->text_variant[i] = ese_color_create(engine);
        style->text_hover_variant[i] = ese_color_create(engine);
        style->text_active_variant[i] = ese_color_create(engine);

        style->border_variant[i] = ese_color_create(engine);
        style->border_hover_variant[i] = ese_color_create(engine);
        style->border_active_variant[i] = ese_color_create(engine);

        style->tooltip_bg_variant[i] = ese_color_create(engine);
        style->tooltip_color_variant[i] = ese_color_create(engine);

        style->selection_bg_variant[i] = ese_color_create(engine);
        style->selection_color_variant[i] = ese_color_create(engine);
        style->focus_ring_variant[i] = ese_color_create(engine);
        style->highlight_variant[i] = ese_color_create(engine);
    }

    // Set colors
    ese_color_set_hex(style->variant[GUI_STYLE_VARIANT_PRIMARY], "#0d6efd");
    ese_color_set_hex(style->variant_hover[GUI_STYLE_VARIANT_PRIMARY], "#0b5ed7");
    ese_color_set_hex(style->variant_active[GUI_STYLE_VARIANT_PRIMARY], "#0a58ca");
    ese_color_set_hex(style->variant[GUI_STYLE_VARIANT_SECONDARY], "#6c757d");
    ese_color_set_hex(style->variant_hover[GUI_STYLE_VARIANT_SECONDARY], "#5c636a");
    ese_color_set_hex(style->variant_active[GUI_STYLE_VARIANT_SECONDARY], "#565e64");
    ese_color_set_hex(style->alert_bg_variant[GUI_STYLE_VARIANT_SUCCESS], "#d1e7dd");
    ese_color_set_hex(style->alert_text_variant[GUI_STYLE_VARIANT_SUCCESS], "#0f5132");
    ese_color_set_hex(style->alert_border_variant[GUI_STYLE_VARIANT_SUCCESS], "#badbcc");
    ese_color_set_hex(style->variant[GUI_STYLE_VARIANT_INFO], "#0dcaf0");
    ese_color_set_hex(style->variant_hover[GUI_STYLE_VARIANT_INFO], "#31d2f2");
    ese_color_set_hex(style->variant_active[GUI_STYLE_VARIANT_INFO], "#3dd5f3");
    ese_color_set_hex(style->variant[GUI_STYLE_VARIANT_WARNING], "#ffc107");
    ese_color_set_hex(style->variant_hover[GUI_STYLE_VARIANT_WARNING], "#ffcd39");
    ese_color_set_hex(style->variant_active[GUI_STYLE_VARIANT_WARNING], "#ffdb6d");
    ese_color_set_hex(style->variant[GUI_STYLE_VARIANT_DANGER], "#dc3545");
    ese_color_set_hex(style->variant_hover[GUI_STYLE_VARIANT_DANGER], "#bb2d3b");
    ese_color_set_hex(style->variant_active[GUI_STYLE_VARIANT_DANGER], "#b02a37");
    ese_color_set_hex(style->variant[GUI_STYLE_VARIANT_LIGHT], "#f8f9fa");
    ese_color_set_hex(style->variant_hover[GUI_STYLE_VARIANT_LIGHT], "#f9fafb");
    ese_color_set_hex(style->variant_active[GUI_STYLE_VARIANT_LIGHT], "#f9fafb");
    ese_color_set_hex(style->variant[GUI_STYLE_VARIANT_DARK], "#212529");
    ese_color_set_hex(style->variant_hover[GUI_STYLE_VARIANT_DARK], "#1c1f23");
    ese_color_set_hex(style->variant_active[GUI_STYLE_VARIANT_DARK], "#1a1e21");
    ese_color_set_hex(style->variant[GUI_STYLE_VARIANT_WHITE], "#ffffff");
    ese_color_set_hex(style->variant_hover[GUI_STYLE_VARIANT_WHITE], "#f9fafb");
    ese_color_set_hex(style->variant_active[GUI_STYLE_VARIANT_WHITE], "#f9fafb");
    ese_color_set_hex(style->variant[GUI_STYLE_VARIANT_TRANSPARENT], "#00000000");
    ese_color_set_hex(style->variant_hover[GUI_STYLE_VARIANT_TRANSPARENT], "#00000000");
    ese_color_set_hex(style->variant_active[GUI_STYLE_VARIANT_TRANSPARENT], "#00000000");

    // Alerts
    ese_color_set_hex(style->alert_bg_variant[GUI_STYLE_VARIANT_PRIMARY], "#cfe2ff");
    ese_color_set_hex(style->alert_text_variant[GUI_STYLE_VARIANT_PRIMARY], "#084298");
    ese_color_set_hex(style->alert_border_variant[GUI_STYLE_VARIANT_PRIMARY], "#b6d4fe");
    ese_color_set_hex(style->alert_bg_variant[GUI_STYLE_VARIANT_SECONDARY], "#e2e3e5");
    ese_color_set_hex(style->alert_text_variant[GUI_STYLE_VARIANT_SECONDARY], "#41464b");
    ese_color_set_hex(style->alert_border_variant[GUI_STYLE_VARIANT_SECONDARY], "#d3d6d8");
    ese_color_set_hex(style->alert_bg_variant[GUI_STYLE_VARIANT_SUCCESS], "#d1e7dd");
    ese_color_set_hex(style->alert_text_variant[GUI_STYLE_VARIANT_SUCCESS], "#0f5132");
    ese_color_set_hex(style->alert_border_variant[GUI_STYLE_VARIANT_SUCCESS], "#badbcc");
    ese_color_set_hex(style->alert_bg_variant[GUI_STYLE_VARIANT_INFO], "#cff4fc");
    ese_color_set_hex(style->alert_text_variant[GUI_STYLE_VARIANT_INFO], "#055160");
    ese_color_set_hex(style->alert_border_variant[GUI_STYLE_VARIANT_INFO], "#b6effb");
    ese_color_set_hex(style->alert_bg_variant[GUI_STYLE_VARIANT_WARNING], "#fff3cd");
    ese_color_set_hex(style->alert_text_variant[GUI_STYLE_VARIANT_WARNING], "#664d03");
    ese_color_set_hex(style->alert_border_variant[GUI_STYLE_VARIANT_WARNING], "#ffecb5");
    ese_color_set_hex(style->alert_bg_variant[GUI_STYLE_VARIANT_DANGER], "#f8d7da");
    ese_color_set_hex(style->alert_text_variant[GUI_STYLE_VARIANT_DANGER], "#842029");
    ese_color_set_hex(style->alert_border_variant[GUI_STYLE_VARIANT_DANGER], "#f5c2c7");
    ese_color_set_hex(style->alert_bg_variant[GUI_STYLE_VARIANT_LIGHT], "#fefefe");
    ese_color_set_hex(style->alert_text_variant[GUI_STYLE_VARIANT_LIGHT], "#636464");
    ese_color_set_hex(style->alert_border_variant[GUI_STYLE_VARIANT_LIGHT], "#fdfdfe");
    ese_color_set_hex(style->alert_bg_variant[GUI_STYLE_VARIANT_DARK], "#d3d3d4");
    ese_color_set_hex(style->alert_text_variant[GUI_STYLE_VARIANT_DARK], "#141619");
    ese_color_set_hex(style->alert_border_variant[GUI_STYLE_VARIANT_DARK], "#bcbebf");
    ese_color_set_hex(style->alert_bg_variant[GUI_STYLE_VARIANT_WHITE], "#fcfcfd");
    ese_color_set_hex(style->alert_text_variant[GUI_STYLE_VARIANT_WHITE], "#ffffff");
    ese_color_set_hex(style->alert_border_variant[GUI_STYLE_VARIANT_WHITE], "#fdfdfe");
    ese_color_set_hex(style->alert_bg_variant[GUI_STYLE_VARIANT_TRANSPARENT], "#00000000");
    ese_color_set_hex(style->alert_text_variant[GUI_STYLE_VARIANT_TRANSPARENT], "#00000000");
    ese_color_set_hex(style->alert_border_variant[GUI_STYLE_VARIANT_TRANSPARENT], "#00000000");

    // Backgrounds
    ese_color_set_hex(style->bg_variant[GUI_STYLE_VARIANT_PRIMARY], "#0d6efd");
    ese_color_set_hex(style->bg_hover_variant[GUI_STYLE_VARIANT_PRIMARY], "#0b5ed7");
    ese_color_set_hex(style->bg_active_variant[GUI_STYLE_VARIANT_PRIMARY], "#0a58ca");
    ese_color_set_hex(style->bg_variant[GUI_STYLE_VARIANT_SECONDARY], "#6c757d");
    ese_color_set_hex(style->bg_hover_variant[GUI_STYLE_VARIANT_SECONDARY], "#5c636a");
    ese_color_set_hex(style->bg_active_variant[GUI_STYLE_VARIANT_SECONDARY], "#565e64");
    ese_color_set_hex(style->bg_variant[GUI_STYLE_VARIANT_SUCCESS], "#198754");
    ese_color_set_hex(style->bg_hover_variant[GUI_STYLE_VARIANT_SUCCESS], "#157347");
    ese_color_set_hex(style->bg_active_variant[GUI_STYLE_VARIANT_SUCCESS], "#146c43");
    ese_color_set_hex(style->bg_variant[GUI_STYLE_VARIANT_INFO], "#0dcaf0");
    ese_color_set_hex(style->bg_hover_variant[GUI_STYLE_VARIANT_INFO], "#31d2f2");
    ese_color_set_hex(style->bg_active_variant[GUI_STYLE_VARIANT_INFO], "#3dd5f3");
    ese_color_set_hex(style->bg_variant[GUI_STYLE_VARIANT_WARNING], "#ffc107");
    ese_color_set_hex(style->bg_hover_variant[GUI_STYLE_VARIANT_WARNING], "#ffcd39");
    ese_color_set_hex(style->bg_active_variant[GUI_STYLE_VARIANT_WARNING], "#ffdb6d");
    ese_color_set_hex(style->bg_variant[GUI_STYLE_VARIANT_DANGER], "#dc3545");
    ese_color_set_hex(style->bg_hover_variant[GUI_STYLE_VARIANT_DANGER], "#bb2d3b");
    ese_color_set_hex(style->bg_active_variant[GUI_STYLE_VARIANT_DANGER], "#b02a37");
    ese_color_set_hex(style->bg_variant[GUI_STYLE_VARIANT_LIGHT], "#f8f9fa");
    ese_color_set_hex(style->bg_hover_variant[GUI_STYLE_VARIANT_LIGHT], "#f9fafb");
    ese_color_set_hex(style->bg_active_variant[GUI_STYLE_VARIANT_LIGHT], "#f9fafb");
    ese_color_set_hex(style->bg_variant[GUI_STYLE_VARIANT_DARK], "#212529");
    ese_color_set_hex(style->bg_hover_variant[GUI_STYLE_VARIANT_DARK], "#1c1f23");
    ese_color_set_hex(style->bg_active_variant[GUI_STYLE_VARIANT_DARK], "#1a1e21");
    ese_color_set_hex(style->bg_variant[GUI_STYLE_VARIANT_WHITE], "#ffffff");
    ese_color_set_hex(style->bg_hover_variant[GUI_STYLE_VARIANT_WHITE], "#f9fafb");
    ese_color_set_hex(style->bg_active_variant[GUI_STYLE_VARIANT_WHITE], "#f9fafb");
    ese_color_set_hex(style->bg_variant[GUI_STYLE_VARIANT_TRANSPARENT], "#00000000");
    ese_color_set_hex(style->bg_hover_variant[GUI_STYLE_VARIANT_TRANSPARENT], "#00000000");
    ese_color_set_hex(style->bg_active_variant[GUI_STYLE_VARIANT_TRANSPARENT], "#00000000");

    // Text colors
    ese_color_set_hex(style->text_variant[GUI_STYLE_VARIANT_PRIMARY], "#0d6efd");
    ese_color_set_hex(style->text_hover_variant[GUI_STYLE_VARIANT_PRIMARY], "#0a58ca");
    ese_color_set_hex(style->text_active_variant[GUI_STYLE_VARIANT_PRIMARY], "#084298");
    ese_color_set_hex(style->text_variant[GUI_STYLE_VARIANT_SECONDARY], "#6c757d");
    ese_color_set_hex(style->text_hover_variant[GUI_STYLE_VARIANT_SECONDARY], "#565e64");
    ese_color_set_hex(style->text_active_variant[GUI_STYLE_VARIANT_SECONDARY], "#343a40");
    ese_color_set_hex(style->text_variant[GUI_STYLE_VARIANT_SUCCESS], "#198754");
    ese_color_set_hex(style->text_hover_variant[GUI_STYLE_VARIANT_SUCCESS], "#157347");
    ese_color_set_hex(style->text_active_variant[GUI_STYLE_VARIANT_SUCCESS], "#0f5132");
    ese_color_set_hex(style->text_variant[GUI_STYLE_VARIANT_INFO], "#0dcaf0");
    ese_color_set_hex(style->text_hover_variant[GUI_STYLE_VARIANT_INFO], "#055160");
    ese_color_set_hex(style->text_active_variant[GUI_STYLE_VARIANT_INFO], "#0a58ca");
    ese_color_set_hex(style->text_variant[GUI_STYLE_VARIANT_WARNING], "#ffc107");
    ese_color_set_hex(style->text_hover_variant[GUI_STYLE_VARIANT_WARNING], "#ffcd39");
    ese_color_set_hex(style->text_active_variant[GUI_STYLE_VARIANT_WARNING], "#664d03");
    ese_color_set_hex(style->text_variant[GUI_STYLE_VARIANT_DANGER], "#dc3545");
    ese_color_set_hex(style->text_hover_variant[GUI_STYLE_VARIANT_DANGER], "#b02a37");
    ese_color_set_hex(style->text_active_variant[GUI_STYLE_VARIANT_DANGER], "#842029");
    ese_color_set_hex(style->text_variant[GUI_STYLE_VARIANT_LIGHT], "#f8f9fa");
    ese_color_set_hex(style->text_hover_variant[GUI_STYLE_VARIANT_LIGHT], "#343a40");
    ese_color_set_hex(style->text_active_variant[GUI_STYLE_VARIANT_LIGHT], "#495057");
    ese_color_set_hex(style->text_variant[GUI_STYLE_VARIANT_DARK], "#212529");
    ese_color_set_hex(style->text_hover_variant[GUI_STYLE_VARIANT_DARK], "#18191a");
    ese_color_set_hex(style->text_active_variant[GUI_STYLE_VARIANT_DARK], "#0f0f10");
    ese_color_set_hex(style->text_variant[GUI_STYLE_VARIANT_WHITE], "#ffffff");
    ese_color_set_hex(style->text_hover_variant[GUI_STYLE_VARIANT_WHITE], "#e9ecef");
    ese_color_set_hex(style->text_active_variant[GUI_STYLE_VARIANT_WHITE], "#dee2e6");
    ese_color_set_hex(style->text_variant[GUI_STYLE_VARIANT_TRANSPARENT], "#000000");
    ese_color_set_hex(style->text_hover_variant[GUI_STYLE_VARIANT_TRANSPARENT], "#000000");
    ese_color_set_hex(style->text_active_variant[GUI_STYLE_VARIANT_TRANSPARENT], "#000000");

    // Borders
    ese_color_set_hex(style->border_variant[GUI_STYLE_VARIANT_PRIMARY], "#0d6efd");
    ese_color_set_hex(style->border_hover_variant[GUI_STYLE_VARIANT_PRIMARY], "#0a58ca");
    ese_color_set_hex(style->border_active_variant[GUI_STYLE_VARIANT_PRIMARY], "#084298");
    ese_color_set_hex(style->border_variant[GUI_STYLE_VARIANT_SECONDARY], "#6c757d");
    ese_color_set_hex(style->border_hover_variant[GUI_STYLE_VARIANT_SECONDARY], "#565e64");
    ese_color_set_hex(style->border_active_variant[GUI_STYLE_VARIANT_SECONDARY], "#343a40");
    ese_color_set_hex(style->border_variant[GUI_STYLE_VARIANT_SUCCESS], "#198754");
    ese_color_set_hex(style->border_hover_variant[GUI_STYLE_VARIANT_SUCCESS], "#0f5132");
    ese_color_set_hex(style->border_active_variant[GUI_STYLE_VARIANT_SUCCESS], "#14532d");
    ese_color_set_hex(style->border_variant[GUI_STYLE_VARIANT_INFO], "#0dcaf0");
    ese_color_set_hex(style->border_hover_variant[GUI_STYLE_VARIANT_INFO], "#055160");
    ese_color_set_hex(style->border_active_variant[GUI_STYLE_VARIANT_INFO], "#31d2f2");
    ese_color_set_hex(style->border_variant[GUI_STYLE_VARIANT_WARNING], "#ffc107");
    ese_color_set_hex(style->border_hover_variant[GUI_STYLE_VARIANT_WARNING], "#ffcd39");
    ese_color_set_hex(style->border_active_variant[GUI_STYLE_VARIANT_WARNING], "#664d03");
    ese_color_set_hex(style->border_variant[GUI_STYLE_VARIANT_DANGER], "#dc3545");
    ese_color_set_hex(style->border_hover_variant[GUI_STYLE_VARIANT_DANGER], "#b02a37");
    ese_color_set_hex(style->border_active_variant[GUI_STYLE_VARIANT_DANGER], "#842029");
    ese_color_set_hex(style->border_variant[GUI_STYLE_VARIANT_LIGHT], "#f8f9fa");
    ese_color_set_hex(style->border_hover_variant[GUI_STYLE_VARIANT_LIGHT], "#dee2e6");
    ese_color_set_hex(style->border_active_variant[GUI_STYLE_VARIANT_LIGHT], "#ced4da");
    ese_color_set_hex(style->border_variant[GUI_STYLE_VARIANT_DARK], "#212529");
    ese_color_set_hex(style->border_hover_variant[GUI_STYLE_VARIANT_DARK], "#18191a");
    ese_color_set_hex(style->border_active_variant[GUI_STYLE_VARIANT_DARK], "#0f0f10");
    ese_color_set_hex(style->border_variant[GUI_STYLE_VARIANT_WHITE], "#ffffff");
    ese_color_set_hex(style->border_hover_variant[GUI_STYLE_VARIANT_WHITE], "#e9ecef");
    ese_color_set_hex(style->border_active_variant[GUI_STYLE_VARIANT_WHITE], "#dee2e6");
    ese_color_set_hex(style->border_variant[GUI_STYLE_VARIANT_TRANSPARENT], "#00000000");
    ese_color_set_hex(style->border_hover_variant[GUI_STYLE_VARIANT_TRANSPARENT], "#00000000");
    ese_color_set_hex(style->border_active_variant[GUI_STYLE_VARIANT_TRANSPARENT], "#00000000");

    // Tooltips
    ese_color_set_hex(style->tooltip_bg_variant[GUI_STYLE_VARIANT_PRIMARY], "#0d6efd");
    ese_color_set_hex(style->tooltip_color_variant[GUI_STYLE_VARIANT_PRIMARY], "#ffffff");
    ese_color_set_hex(style->tooltip_bg_variant[GUI_STYLE_VARIANT_SECONDARY], "#6c757d");
    ese_color_set_hex(style->tooltip_color_variant[GUI_STYLE_VARIANT_SECONDARY], "#ffffff");
    ese_color_set_hex(style->tooltip_bg_variant[GUI_STYLE_VARIANT_SUCCESS], "#198754");
    ese_color_set_hex(style->tooltip_color_variant[GUI_STYLE_VARIANT_SUCCESS], "#ffffff");
    ese_color_set_hex(style->tooltip_bg_variant[GUI_STYLE_VARIANT_INFO], "#0dcaf0");
    ese_color_set_hex(style->tooltip_color_variant[GUI_STYLE_VARIANT_INFO], "#000000");
    ese_color_set_hex(style->tooltip_bg_variant[GUI_STYLE_VARIANT_WARNING], "#ffc107");
    ese_color_set_hex(style->tooltip_color_variant[GUI_STYLE_VARIANT_WARNING], "#000000");
    ese_color_set_hex(style->tooltip_bg_variant[GUI_STYLE_VARIANT_DANGER], "#dc3545");
    ese_color_set_hex(style->tooltip_color_variant[GUI_STYLE_VARIANT_DANGER], "#ffffff");
    ese_color_set_hex(style->tooltip_bg_variant[GUI_STYLE_VARIANT_LIGHT], "#f8f9fa");
    ese_color_set_hex(style->tooltip_color_variant[GUI_STYLE_VARIANT_LIGHT], "#000000");
    ese_color_set_hex(style->tooltip_bg_variant[GUI_STYLE_VARIANT_DARK], "#212529");
    ese_color_set_hex(style->tooltip_color_variant[GUI_STYLE_VARIANT_DARK], "#ffffff");
    ese_color_set_hex(style->tooltip_bg_variant[GUI_STYLE_VARIANT_WHITE], "#ffffff");
    ese_color_set_hex(style->tooltip_color_variant[GUI_STYLE_VARIANT_WHITE], "#000000");
    ese_color_set_hex(style->tooltip_bg_variant[GUI_STYLE_VARIANT_TRANSPARENT], "#00000000");
    ese_color_set_hex(style->tooltip_color_variant[GUI_STYLE_VARIANT_TRANSPARENT], "#000000");

    // Miscellaneous
    ese_color_set_hex(style->selection_bg_variant[GUI_STYLE_VARIANT_PRIMARY], "#b6d4fe");
    ese_color_set_hex(style->selection_color_variant[GUI_STYLE_VARIANT_PRIMARY], "#084298");
    ese_color_set_hex(style->selection_bg_variant[GUI_STYLE_VARIANT_SECONDARY], "#e2e3e5");
    ese_color_set_hex(style->selection_color_variant[GUI_STYLE_VARIANT_SECONDARY], "#41464b");
    ese_color_set_hex(style->selection_bg_variant[GUI_STYLE_VARIANT_SUCCESS], "#badbcc");
    ese_color_set_hex(style->selection_color_variant[GUI_STYLE_VARIANT_SUCCESS], "#0f5132");
    ese_color_set_hex(style->selection_bg_variant[GUI_STYLE_VARIANT_INFO], "#b6effb");
    ese_color_set_hex(style->selection_color_variant[GUI_STYLE_VARIANT_INFO], "#055160");
    ese_color_set_hex(style->selection_bg_variant[GUI_STYLE_VARIANT_WARNING], "#ffecb5");
    ese_color_set_hex(style->selection_color_variant[GUI_STYLE_VARIANT_WARNING], "#664d03");
    ese_color_set_hex(style->selection_bg_variant[GUI_STYLE_VARIANT_DANGER], "#f5c2c7");
    ese_color_set_hex(style->selection_color_variant[GUI_STYLE_VARIANT_DANGER], "#842029");
    ese_color_set_hex(style->selection_bg_variant[GUI_STYLE_VARIANT_LIGHT], "#f8f9fa");
    ese_color_set_hex(style->selection_color_variant[GUI_STYLE_VARIANT_LIGHT], "#636464");
    ese_color_set_hex(style->selection_bg_variant[GUI_STYLE_VARIANT_DARK], "#bcbebf");
    ese_color_set_hex(style->selection_color_variant[GUI_STYLE_VARIANT_DARK], "#141619");
    ese_color_set_hex(style->selection_bg_variant[GUI_STYLE_VARIANT_WHITE], "#ffffff");
    ese_color_set_hex(style->selection_color_variant[GUI_STYLE_VARIANT_WHITE], "#141619");
    ese_color_set_hex(style->selection_bg_variant[GUI_STYLE_VARIANT_TRANSPARENT], "#00000000");
    ese_color_set_hex(style->selection_color_variant[GUI_STYLE_VARIANT_TRANSPARENT], "#00000000");

    // Focus ring
    ese_color_set_hex(style->focus_ring_variant[GUI_STYLE_VARIANT_PRIMARY], "#0d6efd");
    ese_color_set_hex(style->focus_ring_variant[GUI_STYLE_VARIANT_SECONDARY], "#6c757d");
    ese_color_set_hex(style->focus_ring_variant[GUI_STYLE_VARIANT_SUCCESS], "#198754");
    ese_color_set_hex(style->focus_ring_variant[GUI_STYLE_VARIANT_INFO], "#0dcaf0");
    ese_color_set_hex(style->focus_ring_variant[GUI_STYLE_VARIANT_WARNING], "#ffc107");
    ese_color_set_hex(style->focus_ring_variant[GUI_STYLE_VARIANT_DANGER], "#dc3545");
    ese_color_set_hex(style->focus_ring_variant[GUI_STYLE_VARIANT_LIGHT], "#f8f9fa");
    ese_color_set_hex(style->focus_ring_variant[GUI_STYLE_VARIANT_DARK], "#212529");
    ese_color_set_hex(style->focus_ring_variant[GUI_STYLE_VARIANT_WHITE], "#ffffff");
    ese_color_set_hex(style->focus_ring_variant[GUI_STYLE_VARIANT_TRANSPARENT], "#00000000");

    // Highlight
    ese_color_set_hex(style->highlight_variant[GUI_STYLE_VARIANT_PRIMARY], "#b6d4fe");
    ese_color_set_hex(style->highlight_variant[GUI_STYLE_VARIANT_SECONDARY], "#e2e3e5");
    ese_color_set_hex(style->highlight_variant[GUI_STYLE_VARIANT_SUCCESS], "#badbcc");
    ese_color_set_hex(style->highlight_variant[GUI_STYLE_VARIANT_INFO], "#b6effb");
    ese_color_set_hex(style->highlight_variant[GUI_STYLE_VARIANT_WARNING], "#ffecb5");
    ese_color_set_hex(style->highlight_variant[GUI_STYLE_VARIANT_DANGER], "#f5c2c7");
    ese_color_set_hex(style->highlight_variant[GUI_STYLE_VARIANT_LIGHT], "#fdfdfe");
    ese_color_set_hex(style->highlight_variant[GUI_STYLE_VARIANT_DARK], "#bcbebf");
    ese_color_set_hex(style->highlight_variant[GUI_STYLE_VARIANT_WHITE], "#fdfdfe");
    ese_color_set_hex(style->highlight_variant[GUI_STYLE_VARIANT_TRANSPARENT], "#00000000");

    style->state = NULL;
    _ese_gui_style_set_lua_ref(style, LUA_NOREF);
    _ese_gui_style_set_lua_ref_count(style, 0);

    style->watchers = NULL;
    style->watcher_userdata = NULL;
    style->watcher_count = 0;
    style->watcher_capacity = 0;

    return style;
}

// Watcher system
/**
 * @brief Notifies all registered watchers of a gui style change
 *
 * Iterates through all registered watcher callbacks and invokes them with the
 * updated style and their associated userdata. This is called whenever any
 * style property is modified.
 *
 * @param style Pointer to the EseGuiStyle that has changed
 */
void _ese_gui_style_notify_watchers(EseGuiStyle *style) {
    if (!style || style->watcher_count == 0)
        return;

    for (size_t i = 0; i < style->watcher_count; i++) {
        if (style->watchers[i]) {
            style->watchers[i](style, style->watcher_userdata[i]);
        }
    }
}

// Private static setters for Lua state management
/**
 * @brief Sets the Lua registry reference for this gui style.
 *
 * @param style Pointer to the EseGuiStyle object
 * @param lua_ref The Lua registry reference value
 */
static void _ese_gui_style_set_lua_ref(EseGuiStyle *style, int lua_ref) {
    if (style) {
        style->lua_ref = lua_ref;
    }
}

/**
 * @brief Sets the Lua reference count for this gui style.
 *
 * @param style Pointer to the EseGuiStyle object
 * @param lua_ref_count The Lua reference count value
 */
static void _ese_gui_style_set_lua_ref_count(EseGuiStyle *style, int lua_ref_count) {
    if (style) {
        style->lua_ref_count = lua_ref_count;
    }
}

/**
 * @brief Sets the Lua state associated with this gui style.
 *
 * @param style Pointer to the EseGuiStyle object
 * @param state Pointer to the Lua state
 */
static void _ese_gui_style_set_state(EseGuiStyle *style, lua_State *state) {
    if (style) {
        style->state = state;
    }
}

// ========================================
// PUBLIC FUNCTIONS
// ========================================

// Core lifecycle
EseGuiStyle *ese_gui_style_create(EseLuaEngine *engine) {
    log_assert("GUI_STYLE", engine != NULL, "ese_gui_style_create called with NULL engine");

    EseGuiStyle *style = _ese_gui_style_make(engine);
    _ese_gui_style_set_state(style, engine->runtime);

    return style;
}

EseGuiStyle *ese_gui_style_copy(const EseGuiStyle *source) {
    log_assert("GUI_STYLE", source != NULL, "ese_gui_style_copy called with NULL source");

    EseLuaEngine *engine = NULL;
    if (source->state) {
        engine = (EseLuaEngine *)lua_engine_get_registry_key(source->state, LUA_ENGINE_KEY);
    }

    // If we can't get the engine from the source, we can't create a proper copy
    if (!engine) {
        return NULL;
    }

    EseGuiStyle *copy = _ese_gui_style_make(engine);
    if (!copy)
        return NULL;

    // Copy all properties
    copy->border_width = source->border_width;
    copy->padding_left = source->padding_left;
    copy->padding_top = source->padding_top;
    copy->padding_right = source->padding_right;
    copy->padding_bottom = source->padding_bottom;
    copy->font_size = source->font_size;

    // Copy all colors by reference into pre-created EseColor instances
    for (int i = 0; i < GUI_STYLE_VARIANT_MAX; i++) {
        SET_COLOR(copy->variant[i], source->variant[i]);
        SET_COLOR(copy->variant_hover[i], source->variant_hover[i]);
        SET_COLOR(copy->variant_active[i], source->variant_active[i]);
        SET_COLOR(copy->alert_bg_variant[i], source->alert_bg_variant[i]);
        SET_COLOR(copy->alert_text_variant[i], source->alert_text_variant[i]);
        SET_COLOR(copy->alert_border_variant[i], source->alert_border_variant[i]);
        SET_COLOR(copy->bg_variant[i], source->bg_variant[i]);
        SET_COLOR(copy->bg_hover_variant[i], source->bg_hover_variant[i]);
        SET_COLOR(copy->bg_active_variant[i], source->bg_active_variant[i]);
        SET_COLOR(copy->text_variant[i], source->text_variant[i]);
        SET_COLOR(copy->text_hover_variant[i], source->text_hover_variant[i]);
        SET_COLOR(copy->text_active_variant[i], source->text_active_variant[i]);
        SET_COLOR(copy->border_variant[i], source->border_variant[i]);
        SET_COLOR(copy->border_hover_variant[i], source->border_hover_variant[i]);
        SET_COLOR(copy->border_active_variant[i], source->border_active_variant[i]);
        SET_COLOR(copy->tooltip_bg_variant[i], source->tooltip_bg_variant[i]);
        SET_COLOR(copy->tooltip_color_variant[i], source->tooltip_color_variant[i]);
        SET_COLOR(copy->selection_bg_variant[i], source->selection_bg_variant[i]);
        SET_COLOR(copy->selection_color_variant[i], source->selection_color_variant[i]);
        SET_COLOR(copy->focus_ring_variant[i], source->focus_ring_variant[i]);
        SET_COLOR(copy->highlight_variant[i], source->highlight_variant[i]);
    }

    // Copy Lua state
    _ese_gui_style_set_state(copy, source->state);

    return copy;
}

void ese_gui_style_destroy(EseGuiStyle *style) {
    if (!style)
        return;

    if (ese_gui_style_get_lua_ref(style) == LUA_NOREF) {
<<<<<<< HEAD
        // No Lua references, safe to free immediately

=======
    
>>>>>>> c45c4876
        // Free watcher arrays if they exist
        if (style->watchers) {
            memory_manager.free(style->watchers);
            style->watchers = NULL;
        }
        if (style->watcher_userdata) {
            memory_manager.free(style->watcher_userdata);
            style->watcher_userdata = NULL;
        }
        style->watcher_count = 0;
        style->watcher_capacity = 0;

        // destroy colors
        for (int i = 0; i < GUI_STYLE_VARIANT_MAX; i++) {
            ese_color_destroy(style->variant[i]);
            ese_color_destroy(style->variant_hover[i]);
            ese_color_destroy(style->variant_active[i]);
            ese_color_destroy(style->alert_bg_variant[i]);
            ese_color_destroy(style->alert_text_variant[i]);
            ese_color_destroy(style->alert_border_variant[i]);
            ese_color_destroy(style->bg_variant[i]);
            ese_color_destroy(style->bg_hover_variant[i]);
            ese_color_destroy(style->bg_active_variant[i]);
            ese_color_destroy(style->text_variant[i]);
            ese_color_destroy(style->text_hover_variant[i]);
            ese_color_destroy(style->text_active_variant[i]);
            ese_color_destroy(style->border_variant[i]);
            ese_color_destroy(style->border_hover_variant[i]);
            ese_color_destroy(style->border_active_variant[i]);
            ese_color_destroy(style->tooltip_bg_variant[i]);
            ese_color_destroy(style->tooltip_color_variant[i]);
            ese_color_destroy(style->selection_bg_variant[i]);
            ese_color_destroy(style->selection_color_variant[i]);
            ese_color_destroy(style->focus_ring_variant[i]);
            ese_color_destroy(style->highlight_variant[i]);
        }

        memory_manager.free(style);
    } else {
        printf("ese_gui_style_destroy: Lua references, not safe to free "
               "immediately\n");
        // Don't free memory here - let Lua GC handle it
        // As the script may still have a reference to it.
        ese_gui_style_unref(style);

        // Unreference colors
        for (int i = 0; i < GUI_STYLE_VARIANT_MAX; i++) {
            ese_color_unref(style->variant[i]);
            ese_color_unref(style->variant_hover[i]);
            ese_color_unref(style->variant_active[i]);
            ese_color_unref(style->alert_bg_variant[i]);
            ese_color_unref(style->alert_text_variant[i]);
            ese_color_unref(style->alert_border_variant[i]);
            ese_color_unref(style->bg_variant[i]);
            ese_color_unref(style->bg_hover_variant[i]);
            ese_color_unref(style->bg_active_variant[i]);
            ese_color_unref(style->text_variant[i]);
            ese_color_unref(style->text_hover_variant[i]);
            ese_color_unref(style->text_active_variant[i]);
            ese_color_unref(style->border_variant[i]);
            ese_color_unref(style->border_hover_variant[i]);
            ese_color_unref(style->border_active_variant[i]);
            ese_color_unref(style->tooltip_bg_variant[i]);
            ese_color_unref(style->tooltip_color_variant[i]);
            ese_color_unref(style->selection_bg_variant[i]);
            ese_color_unref(style->selection_color_variant[i]);
            ese_color_unref(style->focus_ring_variant[i]);
            ese_color_unref(style->highlight_variant[i]);
        }
    }
}

size_t ese_gui_style_sizeof(void) { return sizeof(EseGuiStyle); }

// Generic color setter/getter generator
static void _ese_gui_style_assign_color(EseColor *dst, const EseColor *src) {
    if (!src || !dst) {
        return;
    }
    ese_color_set_r(dst, ese_color_get_r(src));
    ese_color_set_g(dst, ese_color_get_g(src));
    ese_color_set_b(dst, ese_color_get_b(src));
    ese_color_set_a(dst, ese_color_get_a(src));
}

// Properties

void ese_gui_style_set_border_width(EseGuiStyle *style, int border_width) {
    log_assert("GUI_STYLE", style != NULL, "NULL style parameter");
    style->border_width = border_width;
    _ese_gui_style_notify_watchers(style);
}

int ese_gui_style_get_border_width(const EseGuiStyle *style) {
    log_assert("GUI_STYLE", style != NULL, "NULL style parameter");
    return style->border_width;
}

void ese_gui_style_set_padding_left(EseGuiStyle *style, int padding_left) {
    log_assert("GUI_STYLE", style != NULL, "NULL style parameter");
    style->padding_left = padding_left;
    _ese_gui_style_notify_watchers(style);
}

int ese_gui_style_get_padding_left(const EseGuiStyle *style) {
    log_assert("GUI_STYLE", style != NULL, "NULL style parameter");
    return style->padding_left;
}

void ese_gui_style_set_padding_top(EseGuiStyle *style, int padding_top) {
    log_assert("GUI_STYLE", style != NULL, "NULL style parameter");
    style->padding_top = padding_top;
    _ese_gui_style_notify_watchers(style);
}

int ese_gui_style_get_padding_top(const EseGuiStyle *style) {
    log_assert("GUI_STYLE", style != NULL, "NULL style parameter");
    return style->padding_top;
}

void ese_gui_style_set_padding_right(EseGuiStyle *style, int padding_right) {
    log_assert("GUI_STYLE", style != NULL, "NULL style parameter");
    style->padding_right = padding_right;
    _ese_gui_style_notify_watchers(style);
}

int ese_gui_style_get_padding_right(const EseGuiStyle *style) {
    log_assert("GUI_STYLE", style != NULL, "NULL style parameter");
    return style->padding_right;
}

void ese_gui_style_set_padding_bottom(EseGuiStyle *style, int padding_bottom) {
    log_assert("GUI_STYLE", style != NULL, "NULL style parameter");
    style->padding_bottom = padding_bottom;
    _ese_gui_style_notify_watchers(style);
}

int ese_gui_style_get_padding_bottom(const EseGuiStyle *style) {
    log_assert("GUI_STYLE", style != NULL, "NULL style parameter");
    return style->padding_bottom;
}

void ese_gui_style_set_font_size(EseGuiStyle *style, int font_size) {
    log_assert("GUI_STYLE", style != NULL, "NULL style parameter");
    style->font_size = font_size;
    _ese_gui_style_notify_watchers(style);
}

int ese_gui_style_get_font_size(const EseGuiStyle *style) {
    log_assert("GUI_STYLE", style != NULL, "NULL style parameter");
    return style->font_size;
}

// Colors getters and setters

EseColor *ese_gui_style_get_color(const EseGuiStyle *style, EseGuiStyleVariant variant) {
    log_assert("GUI_STYLE", style != NULL, "NULL style parameter");
    log_assert("GUI_STYLE", variant >= 0 && variant < GUI_STYLE_VARIANT_MAX, "Invalid variant");

    return style->variant[variant];
}

<<<<<<< HEAD
void ese_gui_style_set_color(EseGuiStyle *style, EseGuiStyleVariant variant,
                             const EseColor *color) {
    log_assert("GUI_STYLE", style != NULL, "NULL style parameter");
    log_assert("GUI_STYLE", variant >= 0 && variant < GUI_STYLE_VARIANT_MAX, "Invalid variant");
=======
void ese_gui_style_set_color(EseGuiStyle *style, EseGuiStyleVariant variant, const EseColor *color) {
    log_assert("GUI_STYLE", style != NULL, "NULL style parameter");
    log_assert("GUI_STYLE", variant >= 0 && variant < GUI_STYLE_VARIANT_MAX, "Invalid variant");
    log_assert("GUI_STYLE", color != NULL, "NULL color parameter");
>>>>>>> c45c4876

    SET_COLOR(style->variant[variant], color);
    _ese_gui_style_notify_watchers(style);
}

EseColor *ese_gui_style_get_color_hover(const EseGuiStyle *style, EseGuiStyleVariant variant) {
    log_assert("GUI_STYLE", style != NULL, "NULL style parameter");
    log_assert("GUI_STYLE", variant >= 0 && variant < GUI_STYLE_VARIANT_MAX, "Invalid variant");

    return style->variant_hover[variant];
}

<<<<<<< HEAD
void ese_gui_style_set_color_hover(EseGuiStyle *style, EseGuiStyleVariant variant,
                                   const EseColor *color) {
=======
void ese_gui_style_set_color_hover(EseGuiStyle *style, EseGuiStyleVariant variant, const EseColor *color) {
>>>>>>> c45c4876
    log_assert("GUI_STYLE", style != NULL, "NULL style parameter");
    log_assert("GUI_STYLE", variant >= 0 && variant < GUI_STYLE_VARIANT_MAX, "Invalid variant");
    log_assert("GUI_STYLE", color != NULL, "NULL color parameter");
    
    SET_COLOR(style->variant_hover[variant], color);
    _ese_gui_style_notify_watchers(style);
}

EseColor *ese_gui_style_get_color_active(const EseGuiStyle *style, EseGuiStyleVariant variant) {
    log_assert("GUI_STYLE", style != NULL, "NULL style parameter");
    log_assert("GUI_STYLE", variant >= 0 && variant < GUI_STYLE_VARIANT_MAX, "Invalid variant");

    return style->variant_active[variant];
}

<<<<<<< HEAD
void ese_gui_style_set_color_active(EseGuiStyle *style, EseGuiStyleVariant variant,
                                    const EseColor *color) {
=======
void ese_gui_style_set_color_active(EseGuiStyle *style, EseGuiStyleVariant variant, const EseColor *color) {
>>>>>>> c45c4876
    log_assert("GUI_STYLE", style != NULL, "NULL style parameter");
    log_assert("GUI_STYLE", variant >= 0 && variant < GUI_STYLE_VARIANT_MAX, "Invalid variant");
    log_assert("GUI_STYLE", color != NULL, "NULL color parameter");
    
    SET_COLOR(style->variant_active[variant], color);
    _ese_gui_style_notify_watchers(style);
}

EseColor *ese_gui_style_get_alert_bg(const EseGuiStyle *style, EseGuiStyleVariant variant) {
    log_assert("GUI_STYLE", style != NULL, "NULL style parameter");
    log_assert("GUI_STYLE", variant >= 0 && variant < GUI_STYLE_VARIANT_MAX, "Invalid variant");

    return style->alert_bg_variant[variant];
}

<<<<<<< HEAD
void ese_gui_style_set_alert_bg(EseGuiStyle *style, EseGuiStyleVariant variant,
                                const EseColor *color) {
=======
void ese_gui_style_set_alert_bg(EseGuiStyle *style, EseGuiStyleVariant variant, const EseColor *color) {
>>>>>>> c45c4876
    log_assert("GUI_STYLE", style != NULL, "NULL style parameter");
    log_assert("GUI_STYLE", variant >= 0 && variant < GUI_STYLE_VARIANT_MAX, "Invalid variant");
    log_assert("GUI_STYLE", color != NULL, "NULL color parameter");

    SET_COLOR(style->alert_bg_variant[variant], color);
    _ese_gui_style_notify_watchers(style);
}

EseColor *ese_gui_style_get_alert_text(const EseGuiStyle *style, EseGuiStyleVariant variant) {
    log_assert("GUI_STYLE", style != NULL, "NULL style parameter");
    log_assert("GUI_STYLE", variant >= 0 && variant < GUI_STYLE_VARIANT_MAX, "Invalid variant");

    return style->alert_text_variant[variant];
}

<<<<<<< HEAD
void ese_gui_style_set_alert_text(EseGuiStyle *style, EseGuiStyleVariant variant,
                                  const EseColor *color) {
=======
void ese_gui_style_set_alert_text(EseGuiStyle *style, EseGuiStyleVariant variant, const EseColor *color) {
>>>>>>> c45c4876
    log_assert("GUI_STYLE", style != NULL, "NULL style parameter");
    log_assert("GUI_STYLE", variant >= 0 && variant < GUI_STYLE_VARIANT_MAX, "Invalid variant");
    log_assert("GUI_STYLE", color != NULL, "NULL color parameter");
    SET_COLOR(style->alert_text_variant[variant], color);
    _ese_gui_style_notify_watchers(style);
}

EseColor *ese_gui_style_get_alert_border(const EseGuiStyle *style, EseGuiStyleVariant variant) {
    log_assert("GUI_STYLE", style != NULL, "NULL style parameter");
    log_assert("GUI_STYLE", variant >= 0 && variant < GUI_STYLE_VARIANT_MAX, "Invalid variant");

    return style->alert_border_variant[variant];
}

<<<<<<< HEAD
void ese_gui_style_set_alert_border(EseGuiStyle *style, EseGuiStyleVariant variant,
                                    const EseColor *color) {
=======
void ese_gui_style_set_alert_border(EseGuiStyle *style, EseGuiStyleVariant variant, const EseColor *color) {
>>>>>>> c45c4876
    log_assert("GUI_STYLE", style != NULL, "NULL style parameter");
    log_assert("GUI_STYLE", variant >= 0 && variant < GUI_STYLE_VARIANT_MAX, "Invalid variant");

    SET_COLOR(style->alert_border_variant[variant], color);
    _ese_gui_style_notify_watchers(style);
}

EseColor *ese_gui_style_get_bg(const EseGuiStyle *style, EseGuiStyleVariant variant) {
    log_assert("GUI_STYLE", style != NULL, "NULL style parameter");
    log_assert("GUI_STYLE", variant >= 0 && variant < GUI_STYLE_VARIANT_MAX, "Invalid variant");

    return style->bg_variant[variant];
}

void ese_gui_style_set_bg(EseGuiStyle *style, EseGuiStyleVariant variant, const EseColor *color) {
    log_assert("GUI_STYLE", style != NULL, "NULL style parameter");
    log_assert("GUI_STYLE", variant >= 0 && variant < GUI_STYLE_VARIANT_MAX, "Invalid variant");
    log_assert("GUI_STYLE", color != NULL, "NULL color parameter");

    SET_COLOR(style->bg_variant[variant], color);
    _ese_gui_style_notify_watchers(style);
}

EseColor *ese_gui_style_get_bg_hover(const EseGuiStyle *style, EseGuiStyleVariant variant) {
    log_assert("GUI_STYLE", style != NULL, "NULL style parameter");
    log_assert("GUI_STYLE", variant >= 0 && variant < GUI_STYLE_VARIANT_MAX, "Invalid variant");

    return style->bg_hover_variant[variant];
}

<<<<<<< HEAD
void ese_gui_style_set_bg_hover(EseGuiStyle *style, EseGuiStyleVariant variant,
                                const EseColor *color) {
=======
void ese_gui_style_set_bg_hover(EseGuiStyle *style, EseGuiStyleVariant variant, const EseColor *color) {
>>>>>>> c45c4876
    log_assert("GUI_STYLE", style != NULL, "NULL style parameter");
    log_assert("GUI_STYLE", variant >= 0 && variant < GUI_STYLE_VARIANT_MAX, "Invalid variant");

    SET_COLOR(style->bg_hover_variant[variant], color);
    _ese_gui_style_notify_watchers(style);
}

EseColor *ese_gui_style_get_bg_active(const EseGuiStyle *style, EseGuiStyleVariant variant) {
    log_assert("GUI_STYLE", style != NULL, "NULL style parameter");
    log_assert("GUI_STYLE", variant >= 0 && variant < GUI_STYLE_VARIANT_MAX, "Invalid variant");

    return style->bg_active_variant[variant];
}

<<<<<<< HEAD
void ese_gui_style_set_bg_active(EseGuiStyle *style, EseGuiStyleVariant variant,
                                 const EseColor *color) {
=======
void ese_gui_style_set_bg_active(EseGuiStyle *style, EseGuiStyleVariant variant, const EseColor *color) {
>>>>>>> c45c4876
    log_assert("GUI_STYLE", style != NULL, "NULL style parameter");
    log_assert("GUI_STYLE", variant >= 0 && variant < GUI_STYLE_VARIANT_MAX, "Invalid variant");
    log_assert("GUI_STYLE", color != NULL, "NULL color parameter");

    SET_COLOR(style->bg_active_variant[variant], color);
    _ese_gui_style_notify_watchers(style);
}

EseColor *ese_gui_style_get_text(const EseGuiStyle *style, EseGuiStyleVariant variant) {
    log_assert("GUI_STYLE", style != NULL, "NULL style parameter");
    log_assert("GUI_STYLE", variant >= 0 && variant < GUI_STYLE_VARIANT_MAX, "Invalid variant");

    return style->text_variant[variant];
}

void ese_gui_style_set_text(EseGuiStyle *style, EseGuiStyleVariant variant, const EseColor *color) {
    log_assert("GUI_STYLE", style != NULL, "NULL style parameter");
    log_assert("GUI_STYLE", variant >= 0 && variant < GUI_STYLE_VARIANT_MAX, "Invalid variant");
    log_assert("GUI_STYLE", color != NULL, "NULL color parameter");

    SET_COLOR(style->text_variant[variant], color);
    _ese_gui_style_notify_watchers(style);
}

EseColor *ese_gui_style_get_text_hover(const EseGuiStyle *style, EseGuiStyleVariant variant) {
    log_assert("GUI_STYLE", style != NULL, "NULL style parameter");
    log_assert("GUI_STYLE", variant >= 0 && variant < GUI_STYLE_VARIANT_MAX, "Invalid variant");

    return style->text_hover_variant[variant];
}

<<<<<<< HEAD
void ese_gui_style_set_text_hover(EseGuiStyle *style, EseGuiStyleVariant variant,
                                  const EseColor *color) {
=======
void ese_gui_style_set_text_hover(EseGuiStyle *style, EseGuiStyleVariant variant, const EseColor *color) {
>>>>>>> c45c4876
    log_assert("GUI_STYLE", style != NULL, "NULL style parameter");
    log_assert("GUI_STYLE", variant >= 0 && variant < GUI_STYLE_VARIANT_MAX, "Invalid variant");
    log_assert("GUI_STYLE", color != NULL, "NULL color parameter");

    SET_COLOR(style->text_hover_variant[variant], color);
    _ese_gui_style_notify_watchers(style);
}

EseColor *ese_gui_style_get_text_active(const EseGuiStyle *style, EseGuiStyleVariant variant) {
    log_assert("GUI_STYLE", style != NULL, "NULL style parameter");
    log_assert("GUI_STYLE", variant >= 0 && variant < GUI_STYLE_VARIANT_MAX, "Invalid variant");

    return style->text_active_variant[variant];
}

<<<<<<< HEAD
void ese_gui_style_set_text_active(EseGuiStyle *style, EseGuiStyleVariant variant,
                                   const EseColor *color) {
=======
void ese_gui_style_set_text_active(EseGuiStyle *style, EseGuiStyleVariant variant, const EseColor *color) {
>>>>>>> c45c4876
    log_assert("GUI_STYLE", style != NULL, "NULL style parameter");
    log_assert("GUI_STYLE", variant >= 0 && variant < GUI_STYLE_VARIANT_MAX, "Invalid variant");
    log_assert("GUI_STYLE", color != NULL, "NULL color parameter");

    SET_COLOR(style->text_active_variant[variant], color);
    _ese_gui_style_notify_watchers(style);
}

EseColor *ese_gui_style_get_border(const EseGuiStyle *style, EseGuiStyleVariant variant) {
    log_assert("GUI_STYLE", style != NULL, "NULL style parameter");
    log_assert("GUI_STYLE", variant >= 0 && variant < GUI_STYLE_VARIANT_MAX, "Invalid variant");

    return style->border_variant[variant];
}

<<<<<<< HEAD
void ese_gui_style_set_border(EseGuiStyle *style, EseGuiStyleVariant variant,
                              const EseColor *color) {
=======
void ese_gui_style_set_border(EseGuiStyle *style, EseGuiStyleVariant variant, const EseColor *color) {
>>>>>>> c45c4876
    log_assert("GUI_STYLE", style != NULL, "NULL style parameter");
    log_assert("GUI_STYLE", variant >= 0 && variant < GUI_STYLE_VARIANT_MAX, "Invalid variant");
    log_assert("GUI_STYLE", color != NULL, "NULL color parameter");

    SET_COLOR(style->border_variant[variant], color);
    _ese_gui_style_notify_watchers(style);
}

EseColor *ese_gui_style_get_border_hover(const EseGuiStyle *style, EseGuiStyleVariant variant) {
    log_assert("GUI_STYLE", style != NULL, "NULL style parameter");
    log_assert("GUI_STYLE", variant >= 0 && variant < GUI_STYLE_VARIANT_MAX, "Invalid variant");

    return style->border_hover_variant[variant];
}

<<<<<<< HEAD
void ese_gui_style_set_border_hover(EseGuiStyle *style, EseGuiStyleVariant variant,
                                    const EseColor *color) {
=======
void ese_gui_style_set_border_hover(EseGuiStyle *style, EseGuiStyleVariant variant, const EseColor *color) {
>>>>>>> c45c4876
    log_assert("GUI_STYLE", style != NULL, "NULL style parameter");
    log_assert("GUI_STYLE", variant >= 0 && variant < GUI_STYLE_VARIANT_MAX, "Invalid variant");
    log_assert("GUI_STYLE", color != NULL, "NULL color parameter");

    SET_COLOR(style->border_hover_variant[variant], color);
    _ese_gui_style_notify_watchers(style);
}

EseColor *ese_gui_style_get_border_active(const EseGuiStyle *style, EseGuiStyleVariant variant) {
    log_assert("GUI_STYLE", style != NULL, "NULL style parameter");
    log_assert("GUI_STYLE", variant >= 0 && variant < GUI_STYLE_VARIANT_MAX, "Invalid variant");

    return style->border_active_variant[variant];
}

<<<<<<< HEAD
void ese_gui_style_set_border_active(EseGuiStyle *style, EseGuiStyleVariant variant,
                                     const EseColor *color) {
=======
void ese_gui_style_set_border_active(EseGuiStyle *style, EseGuiStyleVariant variant, const EseColor *color) {
>>>>>>> c45c4876
    log_assert("GUI_STYLE", style != NULL, "NULL style parameter");
    log_assert("GUI_STYLE", variant >= 0 && variant < GUI_STYLE_VARIANT_MAX, "Invalid variant");
    log_assert("GUI_STYLE", color != NULL, "NULL color parameter");

    SET_COLOR(style->border_active_variant[variant], color);
    _ese_gui_style_notify_watchers(style);
}

EseColor *ese_gui_style_get_tooltip_bg(const EseGuiStyle *style, EseGuiStyleVariant variant) {
    log_assert("GUI_STYLE", style != NULL, "NULL style parameter");
    log_assert("GUI_STYLE", variant >= 0 && variant < GUI_STYLE_VARIANT_MAX, "Invalid variant");

    return style->tooltip_bg_variant[variant];
}

<<<<<<< HEAD
void ese_gui_style_set_tooltip_bg(EseGuiStyle *style, EseGuiStyleVariant variant,
                                  const EseColor *color) {
=======
void ese_gui_style_set_tooltip_bg(EseGuiStyle *style, EseGuiStyleVariant variant, const EseColor *color) {
>>>>>>> c45c4876
    log_assert("GUI_STYLE", style != NULL, "NULL style parameter");
    log_assert("GUI_STYLE", variant >= 0 && variant < GUI_STYLE_VARIANT_MAX, "Invalid variant");
    log_assert("GUI_STYLE", color != NULL, "NULL color parameter");

    SET_COLOR(style->tooltip_bg_variant[variant], color);
    _ese_gui_style_notify_watchers(style);
}

EseColor *ese_gui_style_get_tooltip_color(const EseGuiStyle *style, EseGuiStyleVariant variant) {
    log_assert("GUI_STYLE", style != NULL, "NULL style parameter");
    log_assert("GUI_STYLE", variant >= 0 && variant < GUI_STYLE_VARIANT_MAX, "Invalid variant");
    
    return style->tooltip_color_variant[variant];
}

<<<<<<< HEAD
void ese_gui_style_set_tooltip_color(EseGuiStyle *style, EseGuiStyleVariant variant,
                                     const EseColor *color) {
=======
void ese_gui_style_set_tooltip_color(EseGuiStyle *style, EseGuiStyleVariant variant, const EseColor *color) {
>>>>>>> c45c4876
    log_assert("GUI_STYLE", style != NULL, "NULL style parameter");
    log_assert("GUI_STYLE", variant >= 0 && variant < GUI_STYLE_VARIANT_MAX, "Invalid variant");
    log_assert("GUI_STYLE", color != NULL, "NULL color parameter");

    SET_COLOR(style->tooltip_color_variant[variant], color);
    _ese_gui_style_notify_watchers(style);
}

EseColor *ese_gui_style_get_selection_bg(const EseGuiStyle *style, EseGuiStyleVariant variant) {
    log_assert("GUI_STYLE", style != NULL, "NULL style parameter");
    log_assert("GUI_STYLE", variant >= 0 && variant < GUI_STYLE_VARIANT_MAX, "Invalid variant");

    return style->selection_bg_variant[variant];
}

<<<<<<< HEAD
void ese_gui_style_set_selection_bg(EseGuiStyle *style, EseGuiStyleVariant variant,
                                    const EseColor *color) {
=======
void ese_gui_style_set_selection_bg(EseGuiStyle *style, EseGuiStyleVariant variant, const EseColor *color) {
>>>>>>> c45c4876
    log_assert("GUI_STYLE", style != NULL, "NULL style parameter");
    log_assert("GUI_STYLE", variant >= 0 && variant < GUI_STYLE_VARIANT_MAX, "Invalid variant");
    log_assert("GUI_STYLE", color != NULL, "NULL color parameter");

    SET_COLOR(style->selection_bg_variant[variant], color);
    _ese_gui_style_notify_watchers(style);
}

EseColor *ese_gui_style_get_selection_color(const EseGuiStyle *style, EseGuiStyleVariant variant) {
    log_assert("GUI_STYLE", style != NULL, "NULL style parameter");
    log_assert("GUI_STYLE", variant >= 0 && variant < GUI_STYLE_VARIANT_MAX, "Invalid variant");

    return style->selection_color_variant[variant];
}

<<<<<<< HEAD
void ese_gui_style_set_selection_color(EseGuiStyle *style, EseGuiStyleVariant variant,
                                       const EseColor *color) {
=======
void ese_gui_style_set_selection_color(EseGuiStyle *style, EseGuiStyleVariant variant, const EseColor *color) {
>>>>>>> c45c4876
    log_assert("GUI_STYLE", style != NULL, "NULL style parameter");
    log_assert("GUI_STYLE", variant >= 0 && variant < GUI_STYLE_VARIANT_MAX, "Invalid variant");
    log_assert("GUI_STYLE", color != NULL, "NULL color parameter");

    SET_COLOR(style->selection_color_variant[variant], color);
    _ese_gui_style_notify_watchers(style);
}

EseColor *ese_gui_style_get_focus_ring(const EseGuiStyle *style, EseGuiStyleVariant variant) {
    log_assert("GUI_STYLE", style != NULL, "NULL style parameter");
    log_assert("GUI_STYLE", variant >= 0 && variant < GUI_STYLE_VARIANT_MAX, "Invalid variant");

    return style->focus_ring_variant[variant];
}

<<<<<<< HEAD
void ese_gui_style_set_focus_ring(EseGuiStyle *style, EseGuiStyleVariant variant,
                                  const EseColor *color) {
=======
void ese_gui_style_set_focus_ring(EseGuiStyle *style, EseGuiStyleVariant variant, const EseColor *color) {
>>>>>>> c45c4876
    log_assert("GUI_STYLE", style != NULL, "NULL style parameter");
    log_assert("GUI_STYLE", variant >= 0 && variant < GUI_STYLE_VARIANT_MAX, "Invalid variant");
    log_assert("GUI_STYLE", color != NULL, "NULL color parameter");

    SET_COLOR(style->focus_ring_variant[variant], color);
    _ese_gui_style_notify_watchers(style);
}

EseColor *ese_gui_style_get_highlight(const EseGuiStyle *style, EseGuiStyleVariant variant) {
    log_assert("GUI_STYLE", style != NULL, "NULL style parameter");
    log_assert("GUI_STYLE", variant >= 0 && variant < GUI_STYLE_VARIANT_MAX, "Invalid variant");

    return style->highlight_variant[variant];
}

<<<<<<< HEAD
void ese_gui_style_set_highlight(EseGuiStyle *style, EseGuiStyleVariant variant,
                                 const EseColor *color) {
=======
void ese_gui_style_set_highlight(EseGuiStyle *style, EseGuiStyleVariant variant, const EseColor *color) {
>>>>>>> c45c4876
    log_assert("GUI_STYLE", style != NULL, "NULL style parameter");
    log_assert("GUI_STYLE", variant >= 0 && variant < GUI_STYLE_VARIANT_MAX, "Invalid variant");
    log_assert("GUI_STYLE", color != NULL, "NULL color parameter");

    SET_COLOR(style->highlight_variant[variant], color);
    _ese_gui_style_notify_watchers(style);
}

// Lua-related access
lua_State *ese_gui_style_get_state(const EseGuiStyle *style) {
    log_assert("GUI_STYLE", style != NULL, "NULL style parameter");

    return style->state;
}

int ese_gui_style_get_lua_ref(const EseGuiStyle *style) {
    log_assert("GUI_STYLE", style != NULL, "NULL style parameter");

    return style->lua_ref;
}

int ese_gui_style_get_lua_ref_count(const EseGuiStyle *style) {
    log_assert("GUI_STYLE", style != NULL, "NULL style parameter");

    return style->lua_ref_count;
}

bool ese_gui_style_add_watcher(EseGuiStyle *style, EseGuiStyleWatcherCallback callback,
                               void *userdata) {
    log_assert("GUI_STYLE", style != NULL, "NULL style parameter");
    log_assert("GUI_STYLE", callback != NULL, "NULL callback parameter");

    // Check if we need to expand the watcher arrays
    if (style->watcher_count >= style->watcher_capacity) {
        size_t new_capacity = style->watcher_capacity == 0 ? 4 : style->watcher_capacity * 2;

        EseGuiStyleWatcherCallback *new_watchers =
            (EseGuiStyleWatcherCallback *)memory_manager.realloc(
                style->watchers, sizeof(EseGuiStyleWatcherCallback) * new_capacity,
                MMTAG_GUI_STYLE);
        if (!new_watchers)
            return false;

        void **new_userdata = (void **)memory_manager.realloc(
            style->watcher_userdata, sizeof(void *) * new_capacity, MMTAG_GUI_STYLE);
        if (!new_userdata) {
            memory_manager.free(new_watchers);
            return false;
        }

        style->watchers = new_watchers;
        style->watcher_userdata = new_userdata;
        style->watcher_capacity = new_capacity;
    }

    // Add the new watcher
    style->watchers[style->watcher_count] = callback;
    style->watcher_userdata[style->watcher_count] = userdata;
    style->watcher_count++;

    return true;
}

bool ese_gui_style_remove_watcher(EseGuiStyle *style, EseGuiStyleWatcherCallback callback,
                                  void *userdata) {
    log_assert("GUI_STYLE", style != NULL, "NULL style parameter");
    log_assert("GUI_STYLE", callback != NULL, "NULL callback parameter");

    // First try exact match (callback + userdata)
    for (size_t i = 0; i < style->watcher_count; i++) {
        if (style->watchers[i] == callback && style->watcher_userdata[i] == userdata) {
            for (size_t j = i; j < style->watcher_count - 1; j++) {
                style->watchers[j] = style->watchers[j + 1];
                style->watcher_userdata[j] = style->watcher_userdata[j + 1];
            }
            style->watcher_count--;
            return true;
        }
    }
    // Fallback: remove by callback only if exact match not found
    for (size_t i = 0; i < style->watcher_count; i++) {
        if (style->watchers[i] == callback) {
            for (size_t j = i; j < style->watcher_count - 1; j++) {
                style->watchers[j] = style->watchers[j + 1];
                style->watcher_userdata[j] = style->watcher_userdata[j + 1];
            }
            style->watcher_count--;
            return true;
        }
    }

    return false;
}

// Lua integration
void ese_gui_style_lua_init(EseLuaEngine *engine) { _ese_gui_style_lua_init(engine); }

void ese_gui_style_lua_push(EseGuiStyle *style) {
<<<<<<< HEAD
    log_assert("GUI_STYLE", style != NULL, "NULL style parameter");

    lua_State *L = ese_gui_style_get_state(style);
    if (!L) {
        return; // No Lua state available
    }

    // Check if we already have a proxy table for this style
    if (ese_gui_style_get_lua_ref(style) != LUA_NOREF) {
        lua_rawgeti(L, LUA_REGISTRYINDEX, ese_gui_style_get_lua_ref(style));
        return;
    }

    // Create a new proxy table
    lua_newtable(L);

    // Create userdata to hold the style pointer
    EseGuiStyle **ud = (EseGuiStyle **)lua_newuserdata(L, sizeof(EseGuiStyle *));
    *ud = style;

    // Set the metatable
    luaL_setmetatable(L, GUI_STYLE_PROXY_META);

    // Store the userdata in the proxy table
    lua_setfield(L, -2, "__ptr");

    // Set the proxy table's metatable
    luaL_setmetatable(L, GUI_STYLE_PROXY_META);
}

EseGuiStyle *ese_gui_style_lua_get(lua_State *L, int idx) {
    if (!lua_istable(L, idx)) {
        return NULL;
    }

    // Get the __ptr field
    lua_getfield(L, idx, "__ptr");
    if (!lua_isuserdata(L, -1)) {
        lua_pop(L, 1);
        return NULL;
    }

    EseGuiStyle **ud = (EseGuiStyle **)lua_touserdata(L, -1);
    lua_pop(L, 1);

=======
    log_assert("GUI_STYLE", style, "ese_gui_style_lua_push called with NULL style");

    if (ese_gui_style_get_lua_ref(style) == LUA_NOREF) {
        // Lua-owned: create a new userdata
        EseGuiStyle **ud = (EseGuiStyle **)lua_newuserdata(ese_gui_style_get_state(style), sizeof(EseGuiStyle *));
        *ud = style;

        // Attach metatable
        luaL_getmetatable(ese_gui_style_get_state(style), GUI_STYLE_PROXY_META);
        lua_setmetatable(ese_gui_style_get_state(style), -2);
    } else {
        // C-owned: get from registry
        lua_rawgeti(ese_gui_style_get_state(style), LUA_REGISTRYINDEX, ese_gui_style_get_lua_ref(style));
    }
}

EseGuiStyle *ese_gui_style_lua_get(lua_State *L, int idx) {
    log_assert("GUI_STYLE", L, "ese_gui_style_lua_get called with NULL Lua state");
    
    // Check if the value at idx is userdata
    if (!lua_isuserdata(L, idx)) {
        return NULL;
    }
    
    // Get the userdata and check metatable
    EseGuiStyle **ud = (EseGuiStyle **)luaL_testudata(L, idx, GUI_STYLE_PROXY_META);
>>>>>>> c45c4876
    if (!ud) {
        return NULL; // Wrong metatable or not userdata
    }

    return *ud;
}

void ese_gui_style_ref(EseGuiStyle *style) {
<<<<<<< HEAD
    log_assert("GUI_STYLE", style != NULL, "NULL style parameter");

    if (style->lua_ref == LUA_NOREF) {
        // Push to Lua and reference it
        ese_gui_style_lua_push(style);
        if (style->state) {
            int ref = luaL_ref(style->state, LUA_REGISTRYINDEX);
            _ese_gui_style_set_lua_ref(style, ref);
            _ese_gui_style_set_lua_ref_count(style, 1);
        }
=======
    log_assert("GUI_STYLE", style, "ese_gui_style_ref called with NULL style");
    
    if (ese_gui_style_get_lua_ref(style) == LUA_NOREF) {
        // First time referencing - create userdata and store reference
        EseGuiStyle **ud = (EseGuiStyle **)lua_newuserdata(ese_gui_style_get_state(style), sizeof(EseGuiStyle *));
        *ud = style;

        // Attach metatable
        luaL_getmetatable(ese_gui_style_get_state(style), GUI_STYLE_PROXY_META);
        lua_setmetatable(ese_gui_style_get_state(style), -2);

        // Store hard reference to prevent garbage collection
        int ref = luaL_ref(ese_gui_style_get_state(style), LUA_REGISTRYINDEX);
        _ese_gui_style_set_lua_ref(style, ref);
        _ese_gui_style_set_lua_ref_count(style, 1);
>>>>>>> c45c4876
    } else {
        // Already referenced - just increment count
        _ese_gui_style_set_lua_ref_count(style, ese_gui_style_get_lua_ref_count(style) + 1);
    }

    profile_count_add("ese_gui_style_ref_count");
}

void ese_gui_style_unref(EseGuiStyle *style) {
<<<<<<< HEAD
    log_assert("GUI_STYLE", style != NULL, "NULL style parameter");

    if (style->lua_ref != LUA_NOREF) {
        _ese_gui_style_set_lua_ref_count(style, style->lua_ref_count - 1);
        if (style->lua_ref_count <= 0) {
            if (style->state) {
                luaL_unref(style->state, LUA_REGISTRYINDEX, style->lua_ref);
            }
            _ese_gui_style_set_lua_ref(style, LUA_NOREF);
            _ese_gui_style_set_lua_ref_count(style, 0);
=======
    if (!style) return;
    
    if (ese_gui_style_get_lua_ref(style) != LUA_NOREF && ese_gui_style_get_lua_ref_count(style) > 0) {
        _ese_gui_style_set_lua_ref_count(style, ese_gui_style_get_lua_ref_count(style) - 1);

        // Clears the pointer so Lua GC will later dereference it
        lua_rawgeti(ese_gui_style_get_state(style), LUA_REGISTRYINDEX, ese_gui_style_get_lua_ref(style));
        if (lua_isuserdata(ese_gui_style_get_state(style), -1)) {
            EseGuiStyle **ud = (EseGuiStyle **)lua_touserdata(ese_gui_style_get_state(style), -1);
            if (ud) *ud = NULL;
>>>>>>> c45c4876
        }
        lua_pop(ese_gui_style_get_state(style), 1);

        // now drop the registry ref
        luaL_unref(ese_gui_style_get_state(style), LUA_REGISTRYINDEX, ese_gui_style_get_lua_ref(style));
        _ese_gui_style_set_lua_ref(style, LUA_NOREF);
    }

    profile_count_add("ese_gui_style_unref_count");
}

cJSON *ese_gui_style_serialize(const EseGuiStyle *style) {
    log_assert("GUI_STYLE", style != NULL, "NULL style parameter");

    cJSON *json = cJSON_CreateObject();
    if (!json)
        return NULL;

    cJSON_AddStringToObject(json, "type", "GUI_STYLE");

    cJSON_AddNumberToObject(json, "border_width", (double)style->border_width);
    cJSON_AddNumberToObject(json, "padding_left", (double)style->padding_left);
    cJSON_AddNumberToObject(json, "padding_top", (double)style->padding_top);
    cJSON_AddNumberToObject(json, "padding_right", (double)style->padding_right);
    cJSON_AddNumberToObject(json, "padding_bottom", (double)style->padding_bottom);
    cJSON_AddNumberToObject(json, "font_size", (double)style->font_size);

    // Color serialization is intentionally omitted for the expanded palette
    // here.

    return json;
}

EseGuiStyle *ese_gui_style_deserialize(EseLuaEngine *engine, const cJSON *data) {
    log_assert("GUI_STYLE", engine != NULL, "ese_gui_style_deserialize called with NULL engine");
    log_assert("GUI_STYLE", data != NULL, "ese_gui_style_deserialize called with NULL data");

    // Check if this is a GUI_STYLE object
    cJSON *type = cJSON_GetObjectItemCaseSensitive(data, "type");
    if (!type || !cJSON_IsString(type) || strcmp(type->valuestring, "GUI_STYLE") != 0) {
        return NULL;
    }

    EseGuiStyle *style = ese_gui_style_create(engine);
    if (!style)
        return NULL;

    // Deserialize properties
    cJSON *border_width = cJSON_GetObjectItemCaseSensitive(data, "border_width");
    if (cJSON_IsNumber(border_width)) {
        style->border_width = border_width->valueint;
    }

    cJSON *padding_left = cJSON_GetObjectItemCaseSensitive(data, "padding_left");
    if (cJSON_IsNumber(padding_left)) {
        style->padding_left = padding_left->valueint;
    }

    cJSON *padding_top = cJSON_GetObjectItemCaseSensitive(data, "padding_top");
    if (cJSON_IsNumber(padding_top)) {
        style->padding_top = padding_top->valueint;
    }

    cJSON *padding_right = cJSON_GetObjectItemCaseSensitive(data, "padding_right");
    if (cJSON_IsNumber(padding_right)) {
        style->padding_right = padding_right->valueint;
    }

    cJSON *padding_bottom = cJSON_GetObjectItemCaseSensitive(data, "padding_bottom");
    if (cJSON_IsNumber(padding_bottom)) {
        style->padding_bottom = padding_bottom->valueint;
    }

    cJSON *font_size = cJSON_GetObjectItemCaseSensitive(data, "font_size");
    if (cJSON_IsNumber(font_size)) {
        style->font_size = font_size->valueint;
    }

    // Color deserialization omitted for expanded palette

    return style;
}<|MERGE_RESOLUTION|>--- conflicted
+++ resolved
@@ -532,12 +532,8 @@
         return;
 
     if (ese_gui_style_get_lua_ref(style) == LUA_NOREF) {
-<<<<<<< HEAD
         // No Lua references, safe to free immediately
 
-=======
-    
->>>>>>> c45c4876
         // Free watcher arrays if they exist
         if (style->watchers) {
             memory_manager.free(style->watchers);
@@ -694,41 +690,32 @@
 // Colors getters and setters
 
 EseColor *ese_gui_style_get_color(const EseGuiStyle *style, EseGuiStyleVariant variant) {
+EseColor *ese_gui_style_get_color(const EseGuiStyle *style, EseGuiStyleVariant variant) {
     log_assert("GUI_STYLE", style != NULL, "NULL style parameter");
     log_assert("GUI_STYLE", variant >= 0 && variant < GUI_STYLE_VARIANT_MAX, "Invalid variant");
 
     return style->variant[variant];
 }
 
-<<<<<<< HEAD
 void ese_gui_style_set_color(EseGuiStyle *style, EseGuiStyleVariant variant,
                              const EseColor *color) {
     log_assert("GUI_STYLE", style != NULL, "NULL style parameter");
     log_assert("GUI_STYLE", variant >= 0 && variant < GUI_STYLE_VARIANT_MAX, "Invalid variant");
-=======
-void ese_gui_style_set_color(EseGuiStyle *style, EseGuiStyleVariant variant, const EseColor *color) {
-    log_assert("GUI_STYLE", style != NULL, "NULL style parameter");
-    log_assert("GUI_STYLE", variant >= 0 && variant < GUI_STYLE_VARIANT_MAX, "Invalid variant");
-    log_assert("GUI_STYLE", color != NULL, "NULL color parameter");
->>>>>>> c45c4876
 
     SET_COLOR(style->variant[variant], color);
     _ese_gui_style_notify_watchers(style);
 }
 
 EseColor *ese_gui_style_get_color_hover(const EseGuiStyle *style, EseGuiStyleVariant variant) {
+EseColor *ese_gui_style_get_color_hover(const EseGuiStyle *style, EseGuiStyleVariant variant) {
     log_assert("GUI_STYLE", style != NULL, "NULL style parameter");
     log_assert("GUI_STYLE", variant >= 0 && variant < GUI_STYLE_VARIANT_MAX, "Invalid variant");
 
     return style->variant_hover[variant];
 }
 
-<<<<<<< HEAD
 void ese_gui_style_set_color_hover(EseGuiStyle *style, EseGuiStyleVariant variant,
                                    const EseColor *color) {
-=======
-void ese_gui_style_set_color_hover(EseGuiStyle *style, EseGuiStyleVariant variant, const EseColor *color) {
->>>>>>> c45c4876
     log_assert("GUI_STYLE", style != NULL, "NULL style parameter");
     log_assert("GUI_STYLE", variant >= 0 && variant < GUI_STYLE_VARIANT_MAX, "Invalid variant");
     log_assert("GUI_STYLE", color != NULL, "NULL color parameter");
@@ -738,18 +725,15 @@
 }
 
 EseColor *ese_gui_style_get_color_active(const EseGuiStyle *style, EseGuiStyleVariant variant) {
+EseColor *ese_gui_style_get_color_active(const EseGuiStyle *style, EseGuiStyleVariant variant) {
     log_assert("GUI_STYLE", style != NULL, "NULL style parameter");
     log_assert("GUI_STYLE", variant >= 0 && variant < GUI_STYLE_VARIANT_MAX, "Invalid variant");
 
     return style->variant_active[variant];
 }
 
-<<<<<<< HEAD
 void ese_gui_style_set_color_active(EseGuiStyle *style, EseGuiStyleVariant variant,
                                     const EseColor *color) {
-=======
-void ese_gui_style_set_color_active(EseGuiStyle *style, EseGuiStyleVariant variant, const EseColor *color) {
->>>>>>> c45c4876
     log_assert("GUI_STYLE", style != NULL, "NULL style parameter");
     log_assert("GUI_STYLE", variant >= 0 && variant < GUI_STYLE_VARIANT_MAX, "Invalid variant");
     log_assert("GUI_STYLE", color != NULL, "NULL color parameter");
@@ -759,18 +743,15 @@
 }
 
 EseColor *ese_gui_style_get_alert_bg(const EseGuiStyle *style, EseGuiStyleVariant variant) {
+EseColor *ese_gui_style_get_alert_bg(const EseGuiStyle *style, EseGuiStyleVariant variant) {
     log_assert("GUI_STYLE", style != NULL, "NULL style parameter");
     log_assert("GUI_STYLE", variant >= 0 && variant < GUI_STYLE_VARIANT_MAX, "Invalid variant");
 
     return style->alert_bg_variant[variant];
 }
 
-<<<<<<< HEAD
 void ese_gui_style_set_alert_bg(EseGuiStyle *style, EseGuiStyleVariant variant,
                                 const EseColor *color) {
-=======
-void ese_gui_style_set_alert_bg(EseGuiStyle *style, EseGuiStyleVariant variant, const EseColor *color) {
->>>>>>> c45c4876
     log_assert("GUI_STYLE", style != NULL, "NULL style parameter");
     log_assert("GUI_STYLE", variant >= 0 && variant < GUI_STYLE_VARIANT_MAX, "Invalid variant");
     log_assert("GUI_STYLE", color != NULL, "NULL color parameter");
@@ -780,18 +761,15 @@
 }
 
 EseColor *ese_gui_style_get_alert_text(const EseGuiStyle *style, EseGuiStyleVariant variant) {
+EseColor *ese_gui_style_get_alert_text(const EseGuiStyle *style, EseGuiStyleVariant variant) {
     log_assert("GUI_STYLE", style != NULL, "NULL style parameter");
     log_assert("GUI_STYLE", variant >= 0 && variant < GUI_STYLE_VARIANT_MAX, "Invalid variant");
 
     return style->alert_text_variant[variant];
 }
 
-<<<<<<< HEAD
 void ese_gui_style_set_alert_text(EseGuiStyle *style, EseGuiStyleVariant variant,
                                   const EseColor *color) {
-=======
-void ese_gui_style_set_alert_text(EseGuiStyle *style, EseGuiStyleVariant variant, const EseColor *color) {
->>>>>>> c45c4876
     log_assert("GUI_STYLE", style != NULL, "NULL style parameter");
     log_assert("GUI_STYLE", variant >= 0 && variant < GUI_STYLE_VARIANT_MAX, "Invalid variant");
     log_assert("GUI_STYLE", color != NULL, "NULL color parameter");
@@ -800,18 +778,15 @@
 }
 
 EseColor *ese_gui_style_get_alert_border(const EseGuiStyle *style, EseGuiStyleVariant variant) {
+EseColor *ese_gui_style_get_alert_border(const EseGuiStyle *style, EseGuiStyleVariant variant) {
     log_assert("GUI_STYLE", style != NULL, "NULL style parameter");
     log_assert("GUI_STYLE", variant >= 0 && variant < GUI_STYLE_VARIANT_MAX, "Invalid variant");
 
     return style->alert_border_variant[variant];
 }
 
-<<<<<<< HEAD
 void ese_gui_style_set_alert_border(EseGuiStyle *style, EseGuiStyleVariant variant,
                                     const EseColor *color) {
-=======
-void ese_gui_style_set_alert_border(EseGuiStyle *style, EseGuiStyleVariant variant, const EseColor *color) {
->>>>>>> c45c4876
     log_assert("GUI_STYLE", style != NULL, "NULL style parameter");
     log_assert("GUI_STYLE", variant >= 0 && variant < GUI_STYLE_VARIANT_MAX, "Invalid variant");
 
@@ -820,6 +795,7 @@
 }
 
 EseColor *ese_gui_style_get_bg(const EseGuiStyle *style, EseGuiStyleVariant variant) {
+EseColor *ese_gui_style_get_bg(const EseGuiStyle *style, EseGuiStyleVariant variant) {
     log_assert("GUI_STYLE", style != NULL, "NULL style parameter");
     log_assert("GUI_STYLE", variant >= 0 && variant < GUI_STYLE_VARIANT_MAX, "Invalid variant");
 
@@ -827,6 +803,7 @@
 }
 
 void ese_gui_style_set_bg(EseGuiStyle *style, EseGuiStyleVariant variant, const EseColor *color) {
+void ese_gui_style_set_bg(EseGuiStyle *style, EseGuiStyleVariant variant, const EseColor *color) {
     log_assert("GUI_STYLE", style != NULL, "NULL style parameter");
     log_assert("GUI_STYLE", variant >= 0 && variant < GUI_STYLE_VARIANT_MAX, "Invalid variant");
     log_assert("GUI_STYLE", color != NULL, "NULL color parameter");
@@ -836,18 +813,15 @@
 }
 
 EseColor *ese_gui_style_get_bg_hover(const EseGuiStyle *style, EseGuiStyleVariant variant) {
+EseColor *ese_gui_style_get_bg_hover(const EseGuiStyle *style, EseGuiStyleVariant variant) {
     log_assert("GUI_STYLE", style != NULL, "NULL style parameter");
     log_assert("GUI_STYLE", variant >= 0 && variant < GUI_STYLE_VARIANT_MAX, "Invalid variant");
 
     return style->bg_hover_variant[variant];
 }
 
-<<<<<<< HEAD
 void ese_gui_style_set_bg_hover(EseGuiStyle *style, EseGuiStyleVariant variant,
                                 const EseColor *color) {
-=======
-void ese_gui_style_set_bg_hover(EseGuiStyle *style, EseGuiStyleVariant variant, const EseColor *color) {
->>>>>>> c45c4876
     log_assert("GUI_STYLE", style != NULL, "NULL style parameter");
     log_assert("GUI_STYLE", variant >= 0 && variant < GUI_STYLE_VARIANT_MAX, "Invalid variant");
 
@@ -856,18 +830,15 @@
 }
 
 EseColor *ese_gui_style_get_bg_active(const EseGuiStyle *style, EseGuiStyleVariant variant) {
+EseColor *ese_gui_style_get_bg_active(const EseGuiStyle *style, EseGuiStyleVariant variant) {
     log_assert("GUI_STYLE", style != NULL, "NULL style parameter");
     log_assert("GUI_STYLE", variant >= 0 && variant < GUI_STYLE_VARIANT_MAX, "Invalid variant");
 
     return style->bg_active_variant[variant];
 }
 
-<<<<<<< HEAD
 void ese_gui_style_set_bg_active(EseGuiStyle *style, EseGuiStyleVariant variant,
                                  const EseColor *color) {
-=======
-void ese_gui_style_set_bg_active(EseGuiStyle *style, EseGuiStyleVariant variant, const EseColor *color) {
->>>>>>> c45c4876
     log_assert("GUI_STYLE", style != NULL, "NULL style parameter");
     log_assert("GUI_STYLE", variant >= 0 && variant < GUI_STYLE_VARIANT_MAX, "Invalid variant");
     log_assert("GUI_STYLE", color != NULL, "NULL color parameter");
@@ -877,6 +848,7 @@
 }
 
 EseColor *ese_gui_style_get_text(const EseGuiStyle *style, EseGuiStyleVariant variant) {
+EseColor *ese_gui_style_get_text(const EseGuiStyle *style, EseGuiStyleVariant variant) {
     log_assert("GUI_STYLE", style != NULL, "NULL style parameter");
     log_assert("GUI_STYLE", variant >= 0 && variant < GUI_STYLE_VARIANT_MAX, "Invalid variant");
 
@@ -884,6 +856,7 @@
 }
 
 void ese_gui_style_set_text(EseGuiStyle *style, EseGuiStyleVariant variant, const EseColor *color) {
+void ese_gui_style_set_text(EseGuiStyle *style, EseGuiStyleVariant variant, const EseColor *color) {
     log_assert("GUI_STYLE", style != NULL, "NULL style parameter");
     log_assert("GUI_STYLE", variant >= 0 && variant < GUI_STYLE_VARIANT_MAX, "Invalid variant");
     log_assert("GUI_STYLE", color != NULL, "NULL color parameter");
@@ -893,18 +866,15 @@
 }
 
 EseColor *ese_gui_style_get_text_hover(const EseGuiStyle *style, EseGuiStyleVariant variant) {
+EseColor *ese_gui_style_get_text_hover(const EseGuiStyle *style, EseGuiStyleVariant variant) {
     log_assert("GUI_STYLE", style != NULL, "NULL style parameter");
     log_assert("GUI_STYLE", variant >= 0 && variant < GUI_STYLE_VARIANT_MAX, "Invalid variant");
 
     return style->text_hover_variant[variant];
 }
 
-<<<<<<< HEAD
 void ese_gui_style_set_text_hover(EseGuiStyle *style, EseGuiStyleVariant variant,
                                   const EseColor *color) {
-=======
-void ese_gui_style_set_text_hover(EseGuiStyle *style, EseGuiStyleVariant variant, const EseColor *color) {
->>>>>>> c45c4876
     log_assert("GUI_STYLE", style != NULL, "NULL style parameter");
     log_assert("GUI_STYLE", variant >= 0 && variant < GUI_STYLE_VARIANT_MAX, "Invalid variant");
     log_assert("GUI_STYLE", color != NULL, "NULL color parameter");
@@ -914,18 +884,15 @@
 }
 
 EseColor *ese_gui_style_get_text_active(const EseGuiStyle *style, EseGuiStyleVariant variant) {
+EseColor *ese_gui_style_get_text_active(const EseGuiStyle *style, EseGuiStyleVariant variant) {
     log_assert("GUI_STYLE", style != NULL, "NULL style parameter");
     log_assert("GUI_STYLE", variant >= 0 && variant < GUI_STYLE_VARIANT_MAX, "Invalid variant");
 
     return style->text_active_variant[variant];
 }
 
-<<<<<<< HEAD
 void ese_gui_style_set_text_active(EseGuiStyle *style, EseGuiStyleVariant variant,
                                    const EseColor *color) {
-=======
-void ese_gui_style_set_text_active(EseGuiStyle *style, EseGuiStyleVariant variant, const EseColor *color) {
->>>>>>> c45c4876
     log_assert("GUI_STYLE", style != NULL, "NULL style parameter");
     log_assert("GUI_STYLE", variant >= 0 && variant < GUI_STYLE_VARIANT_MAX, "Invalid variant");
     log_assert("GUI_STYLE", color != NULL, "NULL color parameter");
@@ -935,18 +902,15 @@
 }
 
 EseColor *ese_gui_style_get_border(const EseGuiStyle *style, EseGuiStyleVariant variant) {
+EseColor *ese_gui_style_get_border(const EseGuiStyle *style, EseGuiStyleVariant variant) {
     log_assert("GUI_STYLE", style != NULL, "NULL style parameter");
     log_assert("GUI_STYLE", variant >= 0 && variant < GUI_STYLE_VARIANT_MAX, "Invalid variant");
 
     return style->border_variant[variant];
 }
 
-<<<<<<< HEAD
 void ese_gui_style_set_border(EseGuiStyle *style, EseGuiStyleVariant variant,
                               const EseColor *color) {
-=======
-void ese_gui_style_set_border(EseGuiStyle *style, EseGuiStyleVariant variant, const EseColor *color) {
->>>>>>> c45c4876
     log_assert("GUI_STYLE", style != NULL, "NULL style parameter");
     log_assert("GUI_STYLE", variant >= 0 && variant < GUI_STYLE_VARIANT_MAX, "Invalid variant");
     log_assert("GUI_STYLE", color != NULL, "NULL color parameter");
@@ -956,18 +920,15 @@
 }
 
 EseColor *ese_gui_style_get_border_hover(const EseGuiStyle *style, EseGuiStyleVariant variant) {
+EseColor *ese_gui_style_get_border_hover(const EseGuiStyle *style, EseGuiStyleVariant variant) {
     log_assert("GUI_STYLE", style != NULL, "NULL style parameter");
     log_assert("GUI_STYLE", variant >= 0 && variant < GUI_STYLE_VARIANT_MAX, "Invalid variant");
 
     return style->border_hover_variant[variant];
 }
 
-<<<<<<< HEAD
 void ese_gui_style_set_border_hover(EseGuiStyle *style, EseGuiStyleVariant variant,
                                     const EseColor *color) {
-=======
-void ese_gui_style_set_border_hover(EseGuiStyle *style, EseGuiStyleVariant variant, const EseColor *color) {
->>>>>>> c45c4876
     log_assert("GUI_STYLE", style != NULL, "NULL style parameter");
     log_assert("GUI_STYLE", variant >= 0 && variant < GUI_STYLE_VARIANT_MAX, "Invalid variant");
     log_assert("GUI_STYLE", color != NULL, "NULL color parameter");
@@ -977,18 +938,15 @@
 }
 
 EseColor *ese_gui_style_get_border_active(const EseGuiStyle *style, EseGuiStyleVariant variant) {
+EseColor *ese_gui_style_get_border_active(const EseGuiStyle *style, EseGuiStyleVariant variant) {
     log_assert("GUI_STYLE", style != NULL, "NULL style parameter");
     log_assert("GUI_STYLE", variant >= 0 && variant < GUI_STYLE_VARIANT_MAX, "Invalid variant");
 
     return style->border_active_variant[variant];
 }
 
-<<<<<<< HEAD
 void ese_gui_style_set_border_active(EseGuiStyle *style, EseGuiStyleVariant variant,
                                      const EseColor *color) {
-=======
-void ese_gui_style_set_border_active(EseGuiStyle *style, EseGuiStyleVariant variant, const EseColor *color) {
->>>>>>> c45c4876
     log_assert("GUI_STYLE", style != NULL, "NULL style parameter");
     log_assert("GUI_STYLE", variant >= 0 && variant < GUI_STYLE_VARIANT_MAX, "Invalid variant");
     log_assert("GUI_STYLE", color != NULL, "NULL color parameter");
@@ -998,18 +956,15 @@
 }
 
 EseColor *ese_gui_style_get_tooltip_bg(const EseGuiStyle *style, EseGuiStyleVariant variant) {
+EseColor *ese_gui_style_get_tooltip_bg(const EseGuiStyle *style, EseGuiStyleVariant variant) {
     log_assert("GUI_STYLE", style != NULL, "NULL style parameter");
     log_assert("GUI_STYLE", variant >= 0 && variant < GUI_STYLE_VARIANT_MAX, "Invalid variant");
 
     return style->tooltip_bg_variant[variant];
 }
 
-<<<<<<< HEAD
 void ese_gui_style_set_tooltip_bg(EseGuiStyle *style, EseGuiStyleVariant variant,
                                   const EseColor *color) {
-=======
-void ese_gui_style_set_tooltip_bg(EseGuiStyle *style, EseGuiStyleVariant variant, const EseColor *color) {
->>>>>>> c45c4876
     log_assert("GUI_STYLE", style != NULL, "NULL style parameter");
     log_assert("GUI_STYLE", variant >= 0 && variant < GUI_STYLE_VARIANT_MAX, "Invalid variant");
     log_assert("GUI_STYLE", color != NULL, "NULL color parameter");
@@ -1018,6 +973,7 @@
     _ese_gui_style_notify_watchers(style);
 }
 
+EseColor *ese_gui_style_get_tooltip_color(const EseGuiStyle *style, EseGuiStyleVariant variant) {
 EseColor *ese_gui_style_get_tooltip_color(const EseGuiStyle *style, EseGuiStyleVariant variant) {
     log_assert("GUI_STYLE", style != NULL, "NULL style parameter");
     log_assert("GUI_STYLE", variant >= 0 && variant < GUI_STYLE_VARIANT_MAX, "Invalid variant");
@@ -1025,12 +981,8 @@
     return style->tooltip_color_variant[variant];
 }
 
-<<<<<<< HEAD
 void ese_gui_style_set_tooltip_color(EseGuiStyle *style, EseGuiStyleVariant variant,
                                      const EseColor *color) {
-=======
-void ese_gui_style_set_tooltip_color(EseGuiStyle *style, EseGuiStyleVariant variant, const EseColor *color) {
->>>>>>> c45c4876
     log_assert("GUI_STYLE", style != NULL, "NULL style parameter");
     log_assert("GUI_STYLE", variant >= 0 && variant < GUI_STYLE_VARIANT_MAX, "Invalid variant");
     log_assert("GUI_STYLE", color != NULL, "NULL color parameter");
@@ -1040,18 +992,15 @@
 }
 
 EseColor *ese_gui_style_get_selection_bg(const EseGuiStyle *style, EseGuiStyleVariant variant) {
+EseColor *ese_gui_style_get_selection_bg(const EseGuiStyle *style, EseGuiStyleVariant variant) {
     log_assert("GUI_STYLE", style != NULL, "NULL style parameter");
     log_assert("GUI_STYLE", variant >= 0 && variant < GUI_STYLE_VARIANT_MAX, "Invalid variant");
 
     return style->selection_bg_variant[variant];
 }
 
-<<<<<<< HEAD
 void ese_gui_style_set_selection_bg(EseGuiStyle *style, EseGuiStyleVariant variant,
                                     const EseColor *color) {
-=======
-void ese_gui_style_set_selection_bg(EseGuiStyle *style, EseGuiStyleVariant variant, const EseColor *color) {
->>>>>>> c45c4876
     log_assert("GUI_STYLE", style != NULL, "NULL style parameter");
     log_assert("GUI_STYLE", variant >= 0 && variant < GUI_STYLE_VARIANT_MAX, "Invalid variant");
     log_assert("GUI_STYLE", color != NULL, "NULL color parameter");
@@ -1061,18 +1010,15 @@
 }
 
 EseColor *ese_gui_style_get_selection_color(const EseGuiStyle *style, EseGuiStyleVariant variant) {
+EseColor *ese_gui_style_get_selection_color(const EseGuiStyle *style, EseGuiStyleVariant variant) {
     log_assert("GUI_STYLE", style != NULL, "NULL style parameter");
     log_assert("GUI_STYLE", variant >= 0 && variant < GUI_STYLE_VARIANT_MAX, "Invalid variant");
 
     return style->selection_color_variant[variant];
 }
 
-<<<<<<< HEAD
 void ese_gui_style_set_selection_color(EseGuiStyle *style, EseGuiStyleVariant variant,
                                        const EseColor *color) {
-=======
-void ese_gui_style_set_selection_color(EseGuiStyle *style, EseGuiStyleVariant variant, const EseColor *color) {
->>>>>>> c45c4876
     log_assert("GUI_STYLE", style != NULL, "NULL style parameter");
     log_assert("GUI_STYLE", variant >= 0 && variant < GUI_STYLE_VARIANT_MAX, "Invalid variant");
     log_assert("GUI_STYLE", color != NULL, "NULL color parameter");
@@ -1082,18 +1028,15 @@
 }
 
 EseColor *ese_gui_style_get_focus_ring(const EseGuiStyle *style, EseGuiStyleVariant variant) {
+EseColor *ese_gui_style_get_focus_ring(const EseGuiStyle *style, EseGuiStyleVariant variant) {
     log_assert("GUI_STYLE", style != NULL, "NULL style parameter");
     log_assert("GUI_STYLE", variant >= 0 && variant < GUI_STYLE_VARIANT_MAX, "Invalid variant");
 
     return style->focus_ring_variant[variant];
 }
 
-<<<<<<< HEAD
 void ese_gui_style_set_focus_ring(EseGuiStyle *style, EseGuiStyleVariant variant,
                                   const EseColor *color) {
-=======
-void ese_gui_style_set_focus_ring(EseGuiStyle *style, EseGuiStyleVariant variant, const EseColor *color) {
->>>>>>> c45c4876
     log_assert("GUI_STYLE", style != NULL, "NULL style parameter");
     log_assert("GUI_STYLE", variant >= 0 && variant < GUI_STYLE_VARIANT_MAX, "Invalid variant");
     log_assert("GUI_STYLE", color != NULL, "NULL color parameter");
@@ -1103,18 +1046,15 @@
 }
 
 EseColor *ese_gui_style_get_highlight(const EseGuiStyle *style, EseGuiStyleVariant variant) {
+EseColor *ese_gui_style_get_highlight(const EseGuiStyle *style, EseGuiStyleVariant variant) {
     log_assert("GUI_STYLE", style != NULL, "NULL style parameter");
     log_assert("GUI_STYLE", variant >= 0 && variant < GUI_STYLE_VARIANT_MAX, "Invalid variant");
 
     return style->highlight_variant[variant];
 }
 
-<<<<<<< HEAD
 void ese_gui_style_set_highlight(EseGuiStyle *style, EseGuiStyleVariant variant,
                                  const EseColor *color) {
-=======
-void ese_gui_style_set_highlight(EseGuiStyle *style, EseGuiStyleVariant variant, const EseColor *color) {
->>>>>>> c45c4876
     log_assert("GUI_STYLE", style != NULL, "NULL style parameter");
     log_assert("GUI_STYLE", variant >= 0 && variant < GUI_STYLE_VARIANT_MAX, "Invalid variant");
     log_assert("GUI_STYLE", color != NULL, "NULL color parameter");
@@ -1213,7 +1153,6 @@
 void ese_gui_style_lua_init(EseLuaEngine *engine) { _ese_gui_style_lua_init(engine); }
 
 void ese_gui_style_lua_push(EseGuiStyle *style) {
-<<<<<<< HEAD
     log_assert("GUI_STYLE", style != NULL, "NULL style parameter");
 
     lua_State *L = ese_gui_style_get_state(style);
@@ -1259,34 +1198,6 @@
     EseGuiStyle **ud = (EseGuiStyle **)lua_touserdata(L, -1);
     lua_pop(L, 1);
 
-=======
-    log_assert("GUI_STYLE", style, "ese_gui_style_lua_push called with NULL style");
-
-    if (ese_gui_style_get_lua_ref(style) == LUA_NOREF) {
-        // Lua-owned: create a new userdata
-        EseGuiStyle **ud = (EseGuiStyle **)lua_newuserdata(ese_gui_style_get_state(style), sizeof(EseGuiStyle *));
-        *ud = style;
-
-        // Attach metatable
-        luaL_getmetatable(ese_gui_style_get_state(style), GUI_STYLE_PROXY_META);
-        lua_setmetatable(ese_gui_style_get_state(style), -2);
-    } else {
-        // C-owned: get from registry
-        lua_rawgeti(ese_gui_style_get_state(style), LUA_REGISTRYINDEX, ese_gui_style_get_lua_ref(style));
-    }
-}
-
-EseGuiStyle *ese_gui_style_lua_get(lua_State *L, int idx) {
-    log_assert("GUI_STYLE", L, "ese_gui_style_lua_get called with NULL Lua state");
-    
-    // Check if the value at idx is userdata
-    if (!lua_isuserdata(L, idx)) {
-        return NULL;
-    }
-    
-    // Get the userdata and check metatable
-    EseGuiStyle **ud = (EseGuiStyle **)luaL_testudata(L, idx, GUI_STYLE_PROXY_META);
->>>>>>> c45c4876
     if (!ud) {
         return NULL; // Wrong metatable or not userdata
     }
@@ -1295,7 +1206,6 @@
 }
 
 void ese_gui_style_ref(EseGuiStyle *style) {
-<<<<<<< HEAD
     log_assert("GUI_STYLE", style != NULL, "NULL style parameter");
 
     if (style->lua_ref == LUA_NOREF) {
@@ -1306,23 +1216,6 @@
             _ese_gui_style_set_lua_ref(style, ref);
             _ese_gui_style_set_lua_ref_count(style, 1);
         }
-=======
-    log_assert("GUI_STYLE", style, "ese_gui_style_ref called with NULL style");
-    
-    if (ese_gui_style_get_lua_ref(style) == LUA_NOREF) {
-        // First time referencing - create userdata and store reference
-        EseGuiStyle **ud = (EseGuiStyle **)lua_newuserdata(ese_gui_style_get_state(style), sizeof(EseGuiStyle *));
-        *ud = style;
-
-        // Attach metatable
-        luaL_getmetatable(ese_gui_style_get_state(style), GUI_STYLE_PROXY_META);
-        lua_setmetatable(ese_gui_style_get_state(style), -2);
-
-        // Store hard reference to prevent garbage collection
-        int ref = luaL_ref(ese_gui_style_get_state(style), LUA_REGISTRYINDEX);
-        _ese_gui_style_set_lua_ref(style, ref);
-        _ese_gui_style_set_lua_ref_count(style, 1);
->>>>>>> c45c4876
     } else {
         // Already referenced - just increment count
         _ese_gui_style_set_lua_ref_count(style, ese_gui_style_get_lua_ref_count(style) + 1);
@@ -1332,7 +1225,6 @@
 }
 
 void ese_gui_style_unref(EseGuiStyle *style) {
-<<<<<<< HEAD
     log_assert("GUI_STYLE", style != NULL, "NULL style parameter");
 
     if (style->lua_ref != LUA_NOREF) {
@@ -1343,27 +1235,8 @@
             }
             _ese_gui_style_set_lua_ref(style, LUA_NOREF);
             _ese_gui_style_set_lua_ref_count(style, 0);
-=======
-    if (!style) return;
-    
-    if (ese_gui_style_get_lua_ref(style) != LUA_NOREF && ese_gui_style_get_lua_ref_count(style) > 0) {
-        _ese_gui_style_set_lua_ref_count(style, ese_gui_style_get_lua_ref_count(style) - 1);
-
-        // Clears the pointer so Lua GC will later dereference it
-        lua_rawgeti(ese_gui_style_get_state(style), LUA_REGISTRYINDEX, ese_gui_style_get_lua_ref(style));
-        if (lua_isuserdata(ese_gui_style_get_state(style), -1)) {
-            EseGuiStyle **ud = (EseGuiStyle **)lua_touserdata(ese_gui_style_get_state(style), -1);
-            if (ud) *ud = NULL;
->>>>>>> c45c4876
         }
-        lua_pop(ese_gui_style_get_state(style), 1);
-
-        // now drop the registry ref
-        luaL_unref(ese_gui_style_get_state(style), LUA_REGISTRYINDEX, ese_gui_style_get_lua_ref(style));
-        _ese_gui_style_set_lua_ref(style, LUA_NOREF);
-    }
-
-    profile_count_add("ese_gui_style_unref_count");
+    }
 }
 
 cJSON *ese_gui_style_serialize(const EseGuiStyle *style) {
