--- conflicted
+++ resolved
@@ -54,7 +54,6 @@
  */
  static int _ese_gui_style_lua_gc(lua_State *L) {
     EseGuiStyle **ud = (EseGuiStyle **)luaL_testudata(L, 1, GUI_STYLE_PROXY_META);
-<<<<<<< HEAD
     if (!ud) {
         return 0; // Not our userdata
     }
@@ -68,15 +67,6 @@
         if (ese_gui_style_get_lua_ref(style) == LUA_NOREF) {
             ese_gui_style_destroy(style);
         }
-=======
-    if (!ud) return 0;
-    
-    EseGuiStyle *style = *ud;
-    *ud = NULL;  // ← Immediate, before anything else
-    
-    if (style && ese_gui_style_get_lua_ref(style) == LUA_NOREF) {
-        ese_gui_style_destroy(style);
->>>>>>> c45c4876
     }
     
     return 0;
@@ -90,27 +80,11 @@
  * @param getter_func Pointer to the getter function
  * @param setter_func Pointer to the setter function
  */
-<<<<<<< HEAD
 static void _ese_gui_style_create_color_proxy(lua_State *L, EseGuiStyle *style,
                                               EseColor *(*getter_func)(const EseGuiStyle *,
                                                                        EseGuiStyleVariant),
                                               void (*setter_func)(EseGuiStyle *, EseGuiStyleVariant,
                                                                   const EseColor *)) {
-=======
-static void _ese_gui_style_create_color_proxy(
-    lua_State *L,
-    EseGuiStyle *style,
-    EseColor *(*getter_func)(const EseGuiStyle *, EseGuiStyleVariant),
-    void (*setter_func)(EseGuiStyle *, EseGuiStyleVariant, const EseColor *)
-) {
-    log_assert("GUI_STYLE_LUA", L, "_ese_gui_style_create_color_proxy called with NULL Lua state");
-    log_assert("GUI_STYLE_LUA", style, "_ese_gui_style_create_color_proxy called with NULL style");
-    log_assert("GUI_STYLE_LUA", getter_func, "_ese_gui_style_create_color_proxy called with NULL getter function");
-    log_assert("GUI_STYLE_LUA", setter_func, "_ese_gui_style_create_color_proxy called with NULL setter function");
-
-    log_verbose("GUI_STYLE_LUA", "_ese_gui_style_create_color_proxy called.");
-
->>>>>>> c45c4876
     // Create a new table for this color property
     lua_newtable(L);
 
